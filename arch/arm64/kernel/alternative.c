--- conflicted
+++ resolved
@@ -133,13 +133,8 @@
 	} while (cur += d_size, cur < end);
 }
 
-<<<<<<< HEAD
-static void __nocfi __apply_alternatives(void *alt_region,  bool is_module,
-					 unsigned long *feature_mask)
-=======
-static void __apply_alternatives(struct alt_region *region, bool is_module,
+static void __nocfi __apply_alternatives(struct alt_region *region, bool is_module,
 				 unsigned long *feature_mask)
->>>>>>> c76fba33
 {
 	struct alt_instr *alt;
 	__le32 *origptr, *updptr;
