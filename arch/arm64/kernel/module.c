// SPDX-License-Identifier: GPL-2.0-only
/*
 * AArch64 loadable module support.
 *
 * Copyright (C) 2012 ARM Limited
 *
 * Author: Will Deacon <will.deacon@arm.com>
 */

#include <linux/bitops.h>
#include <linux/elf.h>
#include <linux/gfp.h>
#include <linux/kasan.h>
#include <linux/kernel.h>
#include <linux/mm.h>
#include <linux/moduleloader.h>
#include <linux/vmalloc.h>
#include <asm/alternative.h>
#include <asm/insn.h>
#include <asm/sections.h>

void *module_alloc(unsigned long size)
{
	u64 module_alloc_end = module_alloc_base + MODULES_VSIZE;
	gfp_t gfp_mask = GFP_KERNEL;
	void *p;

	/* Silence the initial allocation */
	if (IS_ENABLED(CONFIG_ARM64_MODULE_PLTS))
		gfp_mask |= __GFP_NOWARN;

	if (IS_ENABLED(CONFIG_KASAN))
		/* don't exceed the static module region - see below */
		module_alloc_end = MODULES_END;

	p = __vmalloc_node_range(size, MODULE_ALIGN, module_alloc_base,
<<<<<<< HEAD
				module_alloc_end, gfp_mask, PAGE_KERNEL_EXEC, 0,
=======
				module_alloc_base + MODULES_VSIZE,
				gfp_mask, PAGE_KERNEL, 0,
>>>>>>> 0c61efd3
				NUMA_NO_NODE, __builtin_return_address(0));

	if (!p && IS_ENABLED(CONFIG_ARM64_MODULE_PLTS) &&
	    !IS_ENABLED(CONFIG_KASAN))
		/*
		 * KASAN can only deal with module allocations being served
		 * from the reserved module region, since the remainder of
		 * the vmalloc region is already backed by zero shadow pages,
		 * and punching holes into it is non-trivial. Since the module
		 * region is not randomized when KASAN is enabled, it is even
		 * less likely that the module region gets exhausted, so we
		 * can simply omit this fallback in that case.
		 */
		p = __vmalloc_node_range(size, MODULE_ALIGN, module_alloc_base,
				module_alloc_base + SZ_2G, GFP_KERNEL,
				PAGE_KERNEL, 0, NUMA_NO_NODE,
				__builtin_return_address(0));

	if (p && (kasan_module_alloc(p, size) < 0)) {
		vfree(p);
		return NULL;
	}

	return p;
}

enum aarch64_reloc_op {
	RELOC_OP_NONE,
	RELOC_OP_ABS,
	RELOC_OP_PREL,
	RELOC_OP_PAGE,
};

static u64 do_reloc(enum aarch64_reloc_op reloc_op, __le32 *place, u64 val)
{
	switch (reloc_op) {
	case RELOC_OP_ABS:
		return val;
	case RELOC_OP_PREL:
		return val - (u64)place;
	case RELOC_OP_PAGE:
		return (val & ~0xfff) - ((u64)place & ~0xfff);
	case RELOC_OP_NONE:
		return 0;
	}

	pr_err("do_reloc: unknown relocation operation %d\n", reloc_op);
	return 0;
}

static int reloc_data(enum aarch64_reloc_op op, void *place, u64 val, int len)
{
	s64 sval = do_reloc(op, place, val);

	/*
	 * The ELF psABI for AArch64 documents the 16-bit and 32-bit place
	 * relative and absolute relocations as having a range of [-2^15, 2^16)
	 * or [-2^31, 2^32), respectively. However, in order to be able to
	 * detect overflows reliably, we have to choose whether we interpret
	 * such quantities as signed or as unsigned, and stick with it.
	 * The way we organize our address space requires a signed
	 * interpretation of 32-bit relative references, so let's use that
	 * for all R_AARCH64_PRELxx relocations. This means our upper
	 * bound for overflow detection should be Sxx_MAX rather than Uxx_MAX.
	 */

	switch (len) {
	case 16:
		*(s16 *)place = sval;
		switch (op) {
		case RELOC_OP_ABS:
			if (sval < 0 || sval > U16_MAX)
				return -ERANGE;
			break;
		case RELOC_OP_PREL:
			if (sval < S16_MIN || sval > S16_MAX)
				return -ERANGE;
			break;
		default:
			pr_err("Invalid 16-bit data relocation (%d)\n", op);
			return 0;
		}
		break;
	case 32:
		*(s32 *)place = sval;
		switch (op) {
		case RELOC_OP_ABS:
			if (sval < 0 || sval > U32_MAX)
				return -ERANGE;
			break;
		case RELOC_OP_PREL:
			if (sval < S32_MIN || sval > S32_MAX)
				return -ERANGE;
			break;
		default:
			pr_err("Invalid 32-bit data relocation (%d)\n", op);
			return 0;
		}
		break;
	case 64:
		*(s64 *)place = sval;
		break;
	default:
		pr_err("Invalid length (%d) for data relocation\n", len);
		return 0;
	}
	return 0;
}

enum aarch64_insn_movw_imm_type {
	AARCH64_INSN_IMM_MOVNZ,
	AARCH64_INSN_IMM_MOVKZ,
};

static int reloc_insn_movw(enum aarch64_reloc_op op, __le32 *place, u64 val,
			   int lsb, enum aarch64_insn_movw_imm_type imm_type)
{
	u64 imm;
	s64 sval;
	u32 insn = le32_to_cpu(*place);

	sval = do_reloc(op, place, val);
	imm = sval >> lsb;

	if (imm_type == AARCH64_INSN_IMM_MOVNZ) {
		/*
		 * For signed MOVW relocations, we have to manipulate the
		 * instruction encoding depending on whether or not the
		 * immediate is less than zero.
		 */
		insn &= ~(3 << 29);
		if (sval >= 0) {
			/* >=0: Set the instruction to MOVZ (opcode 10b). */
			insn |= 2 << 29;
		} else {
			/*
			 * <0: Set the instruction to MOVN (opcode 00b).
			 *     Since we've masked the opcode already, we
			 *     don't need to do anything other than
			 *     inverting the new immediate field.
			 */
			imm = ~imm;
		}
	}

	/* Update the instruction with the new encoding. */
	insn = aarch64_insn_encode_immediate(AARCH64_INSN_IMM_16, insn, imm);
	*place = cpu_to_le32(insn);

	if (imm > U16_MAX)
		return -ERANGE;

	return 0;
}

static int reloc_insn_imm(enum aarch64_reloc_op op, __le32 *place, u64 val,
			  int lsb, int len, enum aarch64_insn_imm_type imm_type)
{
	u64 imm, imm_mask;
	s64 sval;
	u32 insn = le32_to_cpu(*place);

	/* Calculate the relocation value. */
	sval = do_reloc(op, place, val);
	sval >>= lsb;

	/* Extract the value bits and shift them to bit 0. */
	imm_mask = (BIT(lsb + len) - 1) >> lsb;
	imm = sval & imm_mask;

	/* Update the instruction's immediate field. */
	insn = aarch64_insn_encode_immediate(imm_type, insn, imm);
	*place = cpu_to_le32(insn);

	/*
	 * Extract the upper value bits (including the sign bit) and
	 * shift them to bit 0.
	 */
	sval = (s64)(sval & ~(imm_mask >> 1)) >> (len - 1);

	/*
	 * Overflow has occurred if the upper bits are not all equal to
	 * the sign bit of the value.
	 */
	if ((u64)(sval + 1) >= 2)
		return -ERANGE;

	return 0;
}

static int reloc_insn_adrp(struct module *mod, Elf64_Shdr *sechdrs,
			   __le32 *place, u64 val)
{
	u32 insn;

	if (!is_forbidden_offset_for_adrp(place))
		return reloc_insn_imm(RELOC_OP_PAGE, place, val, 12, 21,
				      AARCH64_INSN_IMM_ADR);

	/* patch ADRP to ADR if it is in range */
	if (!reloc_insn_imm(RELOC_OP_PREL, place, val & ~0xfff, 0, 21,
			    AARCH64_INSN_IMM_ADR)) {
		insn = le32_to_cpu(*place);
		insn &= ~BIT(31);
	} else {
		/* out of range for ADR -> emit a veneer */
		val = module_emit_veneer_for_adrp(mod, sechdrs, place, val & ~0xfff);
		if (!val)
			return -ENOEXEC;
		insn = aarch64_insn_gen_branch_imm((u64)place, val,
						   AARCH64_INSN_BRANCH_NOLINK);
	}

	*place = cpu_to_le32(insn);
	return 0;
}

int apply_relocate_add(Elf64_Shdr *sechdrs,
		       const char *strtab,
		       unsigned int symindex,
		       unsigned int relsec,
		       struct module *me)
{
	unsigned int i;
	int ovf;
	bool overflow_check;
	Elf64_Sym *sym;
	void *loc;
	u64 val;
	Elf64_Rela *rel = (void *)sechdrs[relsec].sh_addr;

	for (i = 0; i < sechdrs[relsec].sh_size / sizeof(*rel); i++) {
		/* loc corresponds to P in the AArch64 ELF document. */
		loc = (void *)sechdrs[sechdrs[relsec].sh_info].sh_addr
			+ rel[i].r_offset;

		/* sym is the ELF symbol we're referring to. */
		sym = (Elf64_Sym *)sechdrs[symindex].sh_addr
			+ ELF64_R_SYM(rel[i].r_info);

		/* val corresponds to (S + A) in the AArch64 ELF document. */
		val = sym->st_value + rel[i].r_addend;

		/* Check for overflow by default. */
		overflow_check = true;

		/* Perform the static relocation. */
		switch (ELF64_R_TYPE(rel[i].r_info)) {
		/* Null relocations. */
		case R_ARM_NONE:
		case R_AARCH64_NONE:
			ovf = 0;
			break;

		/* Data relocations. */
		case R_AARCH64_ABS64:
			overflow_check = false;
			ovf = reloc_data(RELOC_OP_ABS, loc, val, 64);
			break;
		case R_AARCH64_ABS32:
			ovf = reloc_data(RELOC_OP_ABS, loc, val, 32);
			break;
		case R_AARCH64_ABS16:
			ovf = reloc_data(RELOC_OP_ABS, loc, val, 16);
			break;
		case R_AARCH64_PREL64:
			overflow_check = false;
			ovf = reloc_data(RELOC_OP_PREL, loc, val, 64);
			break;
		case R_AARCH64_PREL32:
			ovf = reloc_data(RELOC_OP_PREL, loc, val, 32);
			break;
		case R_AARCH64_PREL16:
			ovf = reloc_data(RELOC_OP_PREL, loc, val, 16);
			break;

		/* MOVW instruction relocations. */
		case R_AARCH64_MOVW_UABS_G0_NC:
			overflow_check = false;
		case R_AARCH64_MOVW_UABS_G0:
			ovf = reloc_insn_movw(RELOC_OP_ABS, loc, val, 0,
					      AARCH64_INSN_IMM_MOVKZ);
			break;
		case R_AARCH64_MOVW_UABS_G1_NC:
			overflow_check = false;
		case R_AARCH64_MOVW_UABS_G1:
			ovf = reloc_insn_movw(RELOC_OP_ABS, loc, val, 16,
					      AARCH64_INSN_IMM_MOVKZ);
			break;
		case R_AARCH64_MOVW_UABS_G2_NC:
			overflow_check = false;
		case R_AARCH64_MOVW_UABS_G2:
			ovf = reloc_insn_movw(RELOC_OP_ABS, loc, val, 32,
					      AARCH64_INSN_IMM_MOVKZ);
			break;
		case R_AARCH64_MOVW_UABS_G3:
			/* We're using the top bits so we can't overflow. */
			overflow_check = false;
			ovf = reloc_insn_movw(RELOC_OP_ABS, loc, val, 48,
					      AARCH64_INSN_IMM_MOVKZ);
			break;
		case R_AARCH64_MOVW_SABS_G0:
			ovf = reloc_insn_movw(RELOC_OP_ABS, loc, val, 0,
					      AARCH64_INSN_IMM_MOVNZ);
			break;
		case R_AARCH64_MOVW_SABS_G1:
			ovf = reloc_insn_movw(RELOC_OP_ABS, loc, val, 16,
					      AARCH64_INSN_IMM_MOVNZ);
			break;
		case R_AARCH64_MOVW_SABS_G2:
			ovf = reloc_insn_movw(RELOC_OP_ABS, loc, val, 32,
					      AARCH64_INSN_IMM_MOVNZ);
			break;
		case R_AARCH64_MOVW_PREL_G0_NC:
			overflow_check = false;
			ovf = reloc_insn_movw(RELOC_OP_PREL, loc, val, 0,
					      AARCH64_INSN_IMM_MOVKZ);
			break;
		case R_AARCH64_MOVW_PREL_G0:
			ovf = reloc_insn_movw(RELOC_OP_PREL, loc, val, 0,
					      AARCH64_INSN_IMM_MOVNZ);
			break;
		case R_AARCH64_MOVW_PREL_G1_NC:
			overflow_check = false;
			ovf = reloc_insn_movw(RELOC_OP_PREL, loc, val, 16,
					      AARCH64_INSN_IMM_MOVKZ);
			break;
		case R_AARCH64_MOVW_PREL_G1:
			ovf = reloc_insn_movw(RELOC_OP_PREL, loc, val, 16,
					      AARCH64_INSN_IMM_MOVNZ);
			break;
		case R_AARCH64_MOVW_PREL_G2_NC:
			overflow_check = false;
			ovf = reloc_insn_movw(RELOC_OP_PREL, loc, val, 32,
					      AARCH64_INSN_IMM_MOVKZ);
			break;
		case R_AARCH64_MOVW_PREL_G2:
			ovf = reloc_insn_movw(RELOC_OP_PREL, loc, val, 32,
					      AARCH64_INSN_IMM_MOVNZ);
			break;
		case R_AARCH64_MOVW_PREL_G3:
			/* We're using the top bits so we can't overflow. */
			overflow_check = false;
			ovf = reloc_insn_movw(RELOC_OP_PREL, loc, val, 48,
					      AARCH64_INSN_IMM_MOVNZ);
			break;

		/* Immediate instruction relocations. */
		case R_AARCH64_LD_PREL_LO19:
			ovf = reloc_insn_imm(RELOC_OP_PREL, loc, val, 2, 19,
					     AARCH64_INSN_IMM_19);
			break;
		case R_AARCH64_ADR_PREL_LO21:
			ovf = reloc_insn_imm(RELOC_OP_PREL, loc, val, 0, 21,
					     AARCH64_INSN_IMM_ADR);
			break;
		case R_AARCH64_ADR_PREL_PG_HI21_NC:
			overflow_check = false;
		case R_AARCH64_ADR_PREL_PG_HI21:
			ovf = reloc_insn_adrp(me, sechdrs, loc, val);
			if (ovf && ovf != -ERANGE)
				return ovf;
			break;
		case R_AARCH64_ADD_ABS_LO12_NC:
		case R_AARCH64_LDST8_ABS_LO12_NC:
			overflow_check = false;
			ovf = reloc_insn_imm(RELOC_OP_ABS, loc, val, 0, 12,
					     AARCH64_INSN_IMM_12);
			break;
		case R_AARCH64_LDST16_ABS_LO12_NC:
			overflow_check = false;
			ovf = reloc_insn_imm(RELOC_OP_ABS, loc, val, 1, 11,
					     AARCH64_INSN_IMM_12);
			break;
		case R_AARCH64_LDST32_ABS_LO12_NC:
			overflow_check = false;
			ovf = reloc_insn_imm(RELOC_OP_ABS, loc, val, 2, 10,
					     AARCH64_INSN_IMM_12);
			break;
		case R_AARCH64_LDST64_ABS_LO12_NC:
			overflow_check = false;
			ovf = reloc_insn_imm(RELOC_OP_ABS, loc, val, 3, 9,
					     AARCH64_INSN_IMM_12);
			break;
		case R_AARCH64_LDST128_ABS_LO12_NC:
			overflow_check = false;
			ovf = reloc_insn_imm(RELOC_OP_ABS, loc, val, 4, 8,
					     AARCH64_INSN_IMM_12);
			break;
		case R_AARCH64_TSTBR14:
			ovf = reloc_insn_imm(RELOC_OP_PREL, loc, val, 2, 14,
					     AARCH64_INSN_IMM_14);
			break;
		case R_AARCH64_CONDBR19:
			ovf = reloc_insn_imm(RELOC_OP_PREL, loc, val, 2, 19,
					     AARCH64_INSN_IMM_19);
			break;
		case R_AARCH64_JUMP26:
		case R_AARCH64_CALL26:
			ovf = reloc_insn_imm(RELOC_OP_PREL, loc, val, 2, 26,
					     AARCH64_INSN_IMM_26);

			if (IS_ENABLED(CONFIG_ARM64_MODULE_PLTS) &&
			    ovf == -ERANGE) {
				val = module_emit_plt_entry(me, sechdrs, loc, &rel[i], sym);
				if (!val)
					return -ENOEXEC;
				ovf = reloc_insn_imm(RELOC_OP_PREL, loc, val, 2,
						     26, AARCH64_INSN_IMM_26);
			}
			break;

		default:
			pr_err("module %s: unsupported RELA relocation: %llu\n",
			       me->name, ELF64_R_TYPE(rel[i].r_info));
			return -ENOEXEC;
		}

		if (overflow_check && ovf == -ERANGE)
			goto overflow;

	}

	return 0;

overflow:
	pr_err("module %s: overflow in relocation type %d val %Lx\n",
	       me->name, (int)ELF64_R_TYPE(rel[i].r_info), val);
	return -ENOEXEC;
}

int module_finalize(const Elf_Ehdr *hdr,
		    const Elf_Shdr *sechdrs,
		    struct module *me)
{
	const Elf_Shdr *s, *se;
	const char *secstrs = (void *)hdr + sechdrs[hdr->e_shstrndx].sh_offset;

	for (s = sechdrs, se = sechdrs + hdr->e_shnum; s < se; s++) {
		if (strcmp(".altinstructions", secstrs + s->sh_name) == 0)
			apply_alternatives_module((void *)s->sh_addr, s->sh_size);
#ifdef CONFIG_ARM64_MODULE_PLTS
		if (IS_ENABLED(CONFIG_DYNAMIC_FTRACE) &&
		    !strcmp(".text.ftrace_trampoline", secstrs + s->sh_name))
			me->arch.ftrace_trampoline = (void *)s->sh_addr;
#endif
	}

	return 0;
}<|MERGE_RESOLUTION|>--- conflicted
+++ resolved
@@ -34,12 +34,7 @@
 		module_alloc_end = MODULES_END;
 
 	p = __vmalloc_node_range(size, MODULE_ALIGN, module_alloc_base,
-<<<<<<< HEAD
-				module_alloc_end, gfp_mask, PAGE_KERNEL_EXEC, 0,
-=======
-				module_alloc_base + MODULES_VSIZE,
-				gfp_mask, PAGE_KERNEL, 0,
->>>>>>> 0c61efd3
+				module_alloc_end, gfp_mask, PAGE_KERNEL, 0,
 				NUMA_NO_NODE, __builtin_return_address(0));
 
 	if (!p && IS_ENABLED(CONFIG_ARM64_MODULE_PLTS) &&
