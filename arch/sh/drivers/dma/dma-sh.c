--- conflicted
+++ resolved
@@ -55,13 +55,9 @@
 static unsigned int ts_shift[] = TS_SHIFT;
 static inline unsigned int calc_xmit_shift(struct dma_channel *chan)
 {
-<<<<<<< HEAD
 	u32 chcr = __raw_readl(dma_base_addr[chan->chan] + CHCR);
-=======
-	u32 chcr = ctrl_inl(dma_base_addr[chan->chan] + CHCR);
 	int cnt = ((chcr & CHCR_TS_LOW_MASK) >> CHCR_TS_LOW_SHIFT) |
 		((chcr & CHCR_TS_HIGH_MASK) >> CHCR_TS_HIGH_SHIFT);
->>>>>>> cfefe997
 
 	return ts_shift[cnt];
 }
