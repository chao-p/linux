--- conflicted
+++ resolved
@@ -3510,12 +3510,7 @@
 
 	err = pci_aer_clear_nonfatal_status(pdev);
 	if (err)
-<<<<<<< HEAD
-		dev_dbg(&pdev->dev, "pci_cleanup_aer_uncorrect_error_status failed, error %d\n",
-=======
-		dev_dbg(&pdev->dev,
-			"pci_aer_clear_nonfatal_status() failed, error %d\n",
->>>>>>> 86ce3c90
+		dev_dbg(&pdev->dev, "pci_aer_clear_nonfatal_status() failed, error %d\n",
 			err);
 		/* non-fatal, continue */
 
