// SPDX-License-Identifier: GPL-2.0+
//
// SLG51000 High PSRR, Multi-Output Regulators
// Copyright (C) 2019  Dialog Semiconductor
//
// Author: Eric Jeong <eric.jeong.opensource@diasemi.com>

#include <linux/err.h>
#include <linux/gpio/consumer.h>
#include <linux/i2c.h>
#include <linux/init.h>
#include <linux/interrupt.h>
#include <linux/irq.h>
#include <linux/module.h>
#include <linux/of.h>
#include <linux/regmap.h>
#include <linux/regulator/driver.h>
#include <linux/regulator/machine.h>
#include <linux/regulator/of_regulator.h>
#include "slg51000-regulator.h"

#define SLG51000_SCTL_EVT               7
#define SLG51000_MAX_EVT_REGISTER       8
#define SLG51000_LDOHP_LV_MIN           1200000
#define SLG51000_LDOHP_HV_MIN           2400000

enum slg51000_regulators {
	SLG51000_REGULATOR_LDO1 = 0,
	SLG51000_REGULATOR_LDO2,
	SLG51000_REGULATOR_LDO3,
	SLG51000_REGULATOR_LDO4,
	SLG51000_REGULATOR_LDO5,
	SLG51000_REGULATOR_LDO6,
	SLG51000_REGULATOR_LDO7,
	SLG51000_MAX_REGULATORS,
};

struct slg51000 {
	struct device *dev;
	struct regmap *regmap;
	struct regulator_desc *rdesc[SLG51000_MAX_REGULATORS];
	struct regulator_dev *rdev[SLG51000_MAX_REGULATORS];
	struct gpio_desc *cs_gpiod;
	int chip_irq;
};

struct slg51000_evt_sta {
	unsigned int ereg;
	unsigned int sreg;
};

static const struct slg51000_evt_sta es_reg[SLG51000_MAX_EVT_REGISTER] = {
	{SLG51000_LDO1_EVENT, SLG51000_LDO1_STATUS},
	{SLG51000_LDO2_EVENT, SLG51000_LDO2_STATUS},
	{SLG51000_LDO3_EVENT, SLG51000_LDO3_STATUS},
	{SLG51000_LDO4_EVENT, SLG51000_LDO4_STATUS},
	{SLG51000_LDO5_EVENT, SLG51000_LDO5_STATUS},
	{SLG51000_LDO6_EVENT, SLG51000_LDO6_STATUS},
	{SLG51000_LDO7_EVENT, SLG51000_LDO7_STATUS},
	{SLG51000_SYSCTL_EVENT, SLG51000_SYSCTL_STATUS},
};

static const struct regmap_range slg51000_writeable_ranges[] = {
	regmap_reg_range(SLG51000_SYSCTL_MATRIX_CONF_A,
			 SLG51000_SYSCTL_MATRIX_CONF_A),
	regmap_reg_range(SLG51000_LDO1_VSEL, SLG51000_LDO1_VSEL),
	regmap_reg_range(SLG51000_LDO1_MINV, SLG51000_LDO1_MAXV),
	regmap_reg_range(SLG51000_LDO1_IRQ_MASK, SLG51000_LDO1_IRQ_MASK),
	regmap_reg_range(SLG51000_LDO2_VSEL, SLG51000_LDO2_VSEL),
	regmap_reg_range(SLG51000_LDO2_MINV, SLG51000_LDO2_MAXV),
	regmap_reg_range(SLG51000_LDO2_IRQ_MASK, SLG51000_LDO2_IRQ_MASK),
	regmap_reg_range(SLG51000_LDO3_VSEL, SLG51000_LDO3_VSEL),
	regmap_reg_range(SLG51000_LDO3_MINV, SLG51000_LDO3_MAXV),
	regmap_reg_range(SLG51000_LDO3_IRQ_MASK, SLG51000_LDO3_IRQ_MASK),
	regmap_reg_range(SLG51000_LDO4_VSEL, SLG51000_LDO4_VSEL),
	regmap_reg_range(SLG51000_LDO4_MINV, SLG51000_LDO4_MAXV),
	regmap_reg_range(SLG51000_LDO4_IRQ_MASK, SLG51000_LDO4_IRQ_MASK),
	regmap_reg_range(SLG51000_LDO5_VSEL, SLG51000_LDO5_VSEL),
	regmap_reg_range(SLG51000_LDO5_MINV, SLG51000_LDO5_MAXV),
	regmap_reg_range(SLG51000_LDO5_IRQ_MASK, SLG51000_LDO5_IRQ_MASK),
	regmap_reg_range(SLG51000_LDO6_VSEL, SLG51000_LDO6_VSEL),
	regmap_reg_range(SLG51000_LDO6_MINV, SLG51000_LDO6_MAXV),
	regmap_reg_range(SLG51000_LDO6_IRQ_MASK, SLG51000_LDO6_IRQ_MASK),
	regmap_reg_range(SLG51000_LDO7_VSEL, SLG51000_LDO7_VSEL),
	regmap_reg_range(SLG51000_LDO7_MINV, SLG51000_LDO7_MAXV),
	regmap_reg_range(SLG51000_LDO7_IRQ_MASK, SLG51000_LDO7_IRQ_MASK),
	regmap_reg_range(SLG51000_OTP_IRQ_MASK, SLG51000_OTP_IRQ_MASK),
};

static const struct regmap_range slg51000_readable_ranges[] = {
	regmap_reg_range(SLG51000_SYSCTL_PATN_ID_B0,
			 SLG51000_SYSCTL_PATN_ID_B2),
	regmap_reg_range(SLG51000_SYSCTL_SYS_CONF_A,
			 SLG51000_SYSCTL_SYS_CONF_A),
	regmap_reg_range(SLG51000_SYSCTL_SYS_CONF_D,
			 SLG51000_SYSCTL_MATRIX_CONF_B),
	regmap_reg_range(SLG51000_SYSCTL_REFGEN_CONF_C,
			 SLG51000_SYSCTL_UVLO_CONF_A),
	regmap_reg_range(SLG51000_SYSCTL_FAULT_LOG1, SLG51000_SYSCTL_IRQ_MASK),
	regmap_reg_range(SLG51000_IO_GPIO1_CONF, SLG51000_IO_GPIO_STATUS),
	regmap_reg_range(SLG51000_LUTARRAY_LUT_VAL_0,
			 SLG51000_LUTARRAY_LUT_VAL_11),
	regmap_reg_range(SLG51000_MUXARRAY_INPUT_SEL_0,
			 SLG51000_MUXARRAY_INPUT_SEL_63),
	regmap_reg_range(SLG51000_PWRSEQ_RESOURCE_EN_0,
			 SLG51000_PWRSEQ_INPUT_SENSE_CONF_B),
	regmap_reg_range(SLG51000_LDO1_VSEL, SLG51000_LDO1_VSEL),
	regmap_reg_range(SLG51000_LDO1_MINV, SLG51000_LDO1_MAXV),
	regmap_reg_range(SLG51000_LDO1_MISC1, SLG51000_LDO1_VSEL_ACTUAL),
	regmap_reg_range(SLG51000_LDO1_EVENT, SLG51000_LDO1_IRQ_MASK),
	regmap_reg_range(SLG51000_LDO2_VSEL, SLG51000_LDO2_VSEL),
	regmap_reg_range(SLG51000_LDO2_MINV, SLG51000_LDO2_MAXV),
	regmap_reg_range(SLG51000_LDO2_MISC1, SLG51000_LDO2_VSEL_ACTUAL),
	regmap_reg_range(SLG51000_LDO2_EVENT, SLG51000_LDO2_IRQ_MASK),
	regmap_reg_range(SLG51000_LDO3_VSEL, SLG51000_LDO3_VSEL),
	regmap_reg_range(SLG51000_LDO3_MINV, SLG51000_LDO3_MAXV),
	regmap_reg_range(SLG51000_LDO3_CONF1, SLG51000_LDO3_VSEL_ACTUAL),
	regmap_reg_range(SLG51000_LDO3_EVENT, SLG51000_LDO3_IRQ_MASK),
	regmap_reg_range(SLG51000_LDO4_VSEL, SLG51000_LDO4_VSEL),
	regmap_reg_range(SLG51000_LDO4_MINV, SLG51000_LDO4_MAXV),
	regmap_reg_range(SLG51000_LDO4_CONF1, SLG51000_LDO4_VSEL_ACTUAL),
	regmap_reg_range(SLG51000_LDO4_EVENT, SLG51000_LDO4_IRQ_MASK),
	regmap_reg_range(SLG51000_LDO5_VSEL, SLG51000_LDO5_VSEL),
	regmap_reg_range(SLG51000_LDO5_MINV, SLG51000_LDO5_MAXV),
	regmap_reg_range(SLG51000_LDO5_TRIM2, SLG51000_LDO5_TRIM2),
	regmap_reg_range(SLG51000_LDO5_CONF1, SLG51000_LDO5_VSEL_ACTUAL),
	regmap_reg_range(SLG51000_LDO5_EVENT, SLG51000_LDO5_IRQ_MASK),
	regmap_reg_range(SLG51000_LDO6_VSEL, SLG51000_LDO6_VSEL),
	regmap_reg_range(SLG51000_LDO6_MINV, SLG51000_LDO6_MAXV),
	regmap_reg_range(SLG51000_LDO6_TRIM2, SLG51000_LDO6_TRIM2),
	regmap_reg_range(SLG51000_LDO6_CONF1, SLG51000_LDO6_VSEL_ACTUAL),
	regmap_reg_range(SLG51000_LDO6_EVENT, SLG51000_LDO6_IRQ_MASK),
	regmap_reg_range(SLG51000_LDO7_VSEL, SLG51000_LDO7_VSEL),
	regmap_reg_range(SLG51000_LDO7_MINV, SLG51000_LDO7_MAXV),
	regmap_reg_range(SLG51000_LDO7_CONF1, SLG51000_LDO7_VSEL_ACTUAL),
	regmap_reg_range(SLG51000_LDO7_EVENT, SLG51000_LDO7_IRQ_MASK),
	regmap_reg_range(SLG51000_OTP_EVENT, SLG51000_OTP_EVENT),
	regmap_reg_range(SLG51000_OTP_IRQ_MASK, SLG51000_OTP_IRQ_MASK),
	regmap_reg_range(SLG51000_OTP_LOCK_OTP_PROG, SLG51000_OTP_LOCK_CTRL),
	regmap_reg_range(SLG51000_LOCK_GLOBAL_LOCK_CTRL1,
			 SLG51000_LOCK_GLOBAL_LOCK_CTRL1),
};

static const struct regmap_range slg51000_volatile_ranges[] = {
	regmap_reg_range(SLG51000_SYSCTL_FAULT_LOG1, SLG51000_SYSCTL_STATUS),
	regmap_reg_range(SLG51000_IO_GPIO_STATUS, SLG51000_IO_GPIO_STATUS),
	regmap_reg_range(SLG51000_LDO1_EVENT, SLG51000_LDO1_STATUS),
	regmap_reg_range(SLG51000_LDO2_EVENT, SLG51000_LDO2_STATUS),
	regmap_reg_range(SLG51000_LDO3_EVENT, SLG51000_LDO3_STATUS),
	regmap_reg_range(SLG51000_LDO4_EVENT, SLG51000_LDO4_STATUS),
	regmap_reg_range(SLG51000_LDO5_EVENT, SLG51000_LDO5_STATUS),
	regmap_reg_range(SLG51000_LDO6_EVENT, SLG51000_LDO6_STATUS),
	regmap_reg_range(SLG51000_LDO7_EVENT, SLG51000_LDO7_STATUS),
	regmap_reg_range(SLG51000_OTP_EVENT, SLG51000_OTP_EVENT),
};

static const struct regmap_access_table slg51000_writeable_table = {
	.yes_ranges	= slg51000_writeable_ranges,
	.n_yes_ranges	= ARRAY_SIZE(slg51000_writeable_ranges),
};

static const struct regmap_access_table slg51000_readable_table = {
	.yes_ranges	= slg51000_readable_ranges,
	.n_yes_ranges	= ARRAY_SIZE(slg51000_readable_ranges),
};

static const struct regmap_access_table slg51000_volatile_table = {
	.yes_ranges	= slg51000_volatile_ranges,
	.n_yes_ranges	= ARRAY_SIZE(slg51000_volatile_ranges),
};

static const struct regmap_config slg51000_regmap_config = {
	.reg_bits = 16,
	.val_bits = 8,
	.max_register = 0x8000,
	.wr_table = &slg51000_writeable_table,
	.rd_table = &slg51000_readable_table,
	.volatile_table = &slg51000_volatile_table,
};

static const struct regulator_ops slg51000_regl_ops = {
	.enable = regulator_enable_regmap,
	.disable = regulator_disable_regmap,
	.is_enabled = regulator_is_enabled_regmap,
	.list_voltage = regulator_list_voltage_linear,
	.map_voltage = regulator_map_voltage_linear,
	.get_voltage_sel = regulator_get_voltage_sel_regmap,
	.set_voltage_sel = regulator_set_voltage_sel_regmap,
};

static const struct regulator_ops slg51000_switch_ops = {
	.enable = regulator_enable_regmap,
	.disable = regulator_disable_regmap,
	.is_enabled = regulator_is_enabled_regmap,
};

static int slg51000_of_parse_cb(struct device_node *np,
				const struct regulator_desc *desc,
				struct regulator_config *config)
{
	struct slg51000 *chip = config->driver_data;
	struct gpio_desc *ena_gpiod;
	enum gpiod_flags gflags = GPIOD_OUT_LOW | GPIOD_FLAGS_BIT_NONEXCLUSIVE;

	ena_gpiod = devm_gpiod_get_from_of_node(chip->dev, np,
						"enable-gpios", 0,
						gflags, "gpio-en-ldo");
	if (!IS_ERR(ena_gpiod)) {
		config->ena_gpiod = ena_gpiod;
		devm_gpiod_unhinge(chip->dev, config->ena_gpiod);
	}

	return 0;
}

#define SLG51000_REGL_DESC(_id, _name, _s_name, _min, _step) \
	[SLG51000_REGULATOR_##_id] = {                             \
		.name = #_name,                                    \
		.supply_name = _s_name,				   \
		.id = SLG51000_REGULATOR_##_id,                    \
		.of_match = of_match_ptr(#_name),                  \
		.of_parse_cb = slg51000_of_parse_cb,               \
		.ops = &slg51000_regl_ops,                         \
		.regulators_node = of_match_ptr("regulators"),     \
		.n_voltages = 256,                                 \
		.min_uV = _min,                                    \
		.uV_step = _step,                                  \
		.linear_min_sel = 0,                               \
		.vsel_mask = SLG51000_VSEL_MASK,                   \
		.vsel_reg = SLG51000_##_id##_VSEL,                 \
		.enable_reg = SLG51000_SYSCTL_MATRIX_CONF_A,       \
		.enable_mask = BIT(SLG51000_REGULATOR_##_id),      \
		.type = REGULATOR_VOLTAGE,                         \
		.owner = THIS_MODULE,                              \
	}

static struct regulator_desc regls_desc[SLG51000_MAX_REGULATORS] = {
	SLG51000_REGL_DESC(LDO1, ldo1, NULL,   2400000,  5000),
	SLG51000_REGL_DESC(LDO2, ldo2, NULL,   2400000,  5000),
	SLG51000_REGL_DESC(LDO3, ldo3, "vin3", 1200000, 10000),
	SLG51000_REGL_DESC(LDO4, ldo4, "vin4", 1200000, 10000),
	SLG51000_REGL_DESC(LDO5, ldo5, "vin5",  400000,  5000),
	SLG51000_REGL_DESC(LDO6, ldo6, "vin6",  400000,  5000),
	SLG51000_REGL_DESC(LDO7, ldo7, "vin7", 1200000, 10000),
};

static int slg51000_regulator_init(struct slg51000 *chip)
{
	struct regulator_config config = { };
	struct regulator_desc *rdesc;
	unsigned int reg, val;
	u8 vsel_range[2];
	int id, ret = 0;
	const unsigned int min_regs[SLG51000_MAX_REGULATORS] = {
		SLG51000_LDO1_MINV, SLG51000_LDO2_MINV, SLG51000_LDO3_MINV,
		SLG51000_LDO4_MINV, SLG51000_LDO5_MINV, SLG51000_LDO6_MINV,
		SLG51000_LDO7_MINV,
	};

	for (id = 0; id < SLG51000_MAX_REGULATORS; id++) {
		chip->rdesc[id] = &regls_desc[id];
		rdesc = chip->rdesc[id];
		config.regmap = chip->regmap;
		config.dev = chip->dev;
		config.driver_data = chip;

		ret = regmap_bulk_read(chip->regmap, min_regs[id],
				       vsel_range, 2);
		if (ret < 0) {
			dev_err(chip->dev,
				"Failed to read the MIN register\n");
			return ret;
		}

		switch (id) {
		case SLG51000_REGULATOR_LDO1:
		case SLG51000_REGULATOR_LDO2:
			if (id == SLG51000_REGULATOR_LDO1)
				reg = SLG51000_LDO1_MISC1;
			else
				reg = SLG51000_LDO2_MISC1;

			ret = regmap_read(chip->regmap, reg, &val);
			if (ret < 0) {
				dev_err(chip->dev,
					"Failed to read voltage range of ldo%d\n",
					id + 1);
				return ret;
			}

			rdesc->linear_min_sel = vsel_range[0];
			rdesc->n_voltages = vsel_range[1] + 1;
			if (val & SLG51000_SEL_VRANGE_MASK)
				rdesc->min_uV = SLG51000_LDOHP_HV_MIN
						+ (vsel_range[0]
						   * rdesc->uV_step);
			else
				rdesc->min_uV = SLG51000_LDOHP_LV_MIN
						+ (vsel_range[0]
						   * rdesc->uV_step);
			break;

		case SLG51000_REGULATOR_LDO5:
		case SLG51000_REGULATOR_LDO6:
			if (id == SLG51000_REGULATOR_LDO5)
				reg = SLG51000_LDO5_TRIM2;
			else
				reg = SLG51000_LDO6_TRIM2;

			ret = regmap_read(chip->regmap, reg, &val);
			if (ret < 0) {
				dev_err(chip->dev,
					"Failed to read LDO mode register\n");
				return ret;
			}

			if (val & SLG51000_SEL_BYP_MODE_MASK) {
				rdesc->ops = &slg51000_switch_ops;
				rdesc->n_voltages = 0;
				rdesc->min_uV = 0;
				rdesc->uV_step = 0;
				rdesc->linear_min_sel = 0;
				break;
			}
			/* Fall through - to the check below.*/

		default:
			rdesc->linear_min_sel = vsel_range[0];
			rdesc->n_voltages = vsel_range[1] + 1;
			rdesc->min_uV = rdesc->min_uV
					+ (vsel_range[0] * rdesc->uV_step);
			break;
		}

		chip->rdev[id] = devm_regulator_register(chip->dev, rdesc,
							 &config);
		if (IS_ERR(chip->rdev[id])) {
			ret = PTR_ERR(chip->rdev[id]);
			dev_err(chip->dev,
				"Failed to register regulator(%s):%d\n",
				chip->rdesc[id]->name, ret);
			return ret;
		}
	}

	return 0;
}

static irqreturn_t slg51000_irq_handler(int irq, void *data)
{
	struct slg51000 *chip = data;
	struct regmap *regmap = chip->regmap;
	enum { R0 = 0, R1, R2, REG_MAX };
	u8 evt[SLG51000_MAX_EVT_REGISTER][REG_MAX];
	int ret, i, handled = IRQ_NONE;
	unsigned int evt_otp, mask_otp;

	/* Read event[R0], status[R1] and mask[R2] register */
	for (i = 0; i < SLG51000_MAX_EVT_REGISTER; i++) {
		ret = regmap_bulk_read(regmap, es_reg[i].ereg, evt[i], REG_MAX);
		if (ret < 0) {
			dev_err(chip->dev,
				"Failed to read event registers(%d)\n", ret);
			return IRQ_NONE;
		}
	}

	ret = regmap_read(regmap, SLG51000_OTP_EVENT, &evt_otp);
	if (ret < 0) {
		dev_err(chip->dev,
			"Failed to read otp event registers(%d)\n", ret);
		return IRQ_NONE;
	}

	ret = regmap_read(regmap, SLG51000_OTP_IRQ_MASK, &mask_otp);
	if (ret < 0) {
		dev_err(chip->dev,
			"Failed to read otp mask register(%d)\n", ret);
		return IRQ_NONE;
	}

	if ((evt_otp & SLG51000_EVT_CRC_MASK) &&
	    !(mask_otp & SLG51000_IRQ_CRC_MASK)) {
		dev_info(chip->dev,
			 "OTP has been read or OTP crc is not zero\n");
		handled = IRQ_HANDLED;
	}

	for (i = 0; i < SLG51000_MAX_REGULATORS; i++) {
		if (!(evt[i][R2] & SLG51000_IRQ_ILIM_FLAG_MASK) &&
		    (evt[i][R0] & SLG51000_EVT_ILIM_FLAG_MASK)) {
			regulator_lock(chip->rdev[i]);
			regulator_notifier_call_chain(chip->rdev[i],
					    REGULATOR_EVENT_OVER_CURRENT, NULL);
			regulator_unlock(chip->rdev[i]);

			if (evt[i][R1] & SLG51000_STA_ILIM_FLAG_MASK)
				dev_warn(chip->dev,
					 "Over-current limit(ldo%d)\n", i + 1);
			handled = IRQ_HANDLED;
		}
	}

	if (!(evt[SLG51000_SCTL_EVT][R2] & SLG51000_IRQ_HIGH_TEMP_WARN_MASK) &&
	    (evt[SLG51000_SCTL_EVT][R0] & SLG51000_EVT_HIGH_TEMP_WARN_MASK)) {
		for (i = 0; i < SLG51000_MAX_REGULATORS; i++) {
			if (!(evt[i][R1] & SLG51000_STA_ILIM_FLAG_MASK) &&
			    (evt[i][R1] & SLG51000_STA_VOUT_OK_FLAG_MASK)) {
				regulator_lock(chip->rdev[i]);
				regulator_notifier_call_chain(chip->rdev[i],
					       REGULATOR_EVENT_OVER_TEMP, NULL);
				regulator_unlock(chip->rdev[i]);
			}
		}
		handled = IRQ_HANDLED;
		if (evt[SLG51000_SCTL_EVT][R1] &
		    SLG51000_STA_HIGH_TEMP_WARN_MASK)
			dev_warn(chip->dev, "High temperature warning!\n");
	}

	return handled;
}

static void slg51000_clear_fault_log(struct slg51000 *chip)
{
	unsigned int val = 0;
	int ret = 0;

	ret = regmap_read(chip->regmap, SLG51000_SYSCTL_FAULT_LOG1, &val);
	if (ret < 0) {
		dev_err(chip->dev, "Failed to read Fault log register\n");
		return;
	}

	if (val & SLG51000_FLT_OVER_TEMP_MASK)
		dev_dbg(chip->dev, "Fault log: FLT_OVER_TEMP\n");
	if (val & SLG51000_FLT_POWER_SEQ_CRASH_REQ_MASK)
		dev_dbg(chip->dev, "Fault log: FLT_POWER_SEQ_CRASH_REQ\n");
	if (val & SLG51000_FLT_RST_MASK)
		dev_dbg(chip->dev, "Fault log: FLT_RST\n");
	if (val & SLG51000_FLT_POR_MASK)
		dev_dbg(chip->dev, "Fault log: FLT_POR\n");
}

static int slg51000_i2c_probe(struct i2c_client *client,
			      const struct i2c_device_id *id)
{
	struct device *dev = &client->dev;
	struct slg51000 *chip;
	struct gpio_desc *cs_gpiod;
	int error, ret;

	chip = devm_kzalloc(dev, sizeof(struct slg51000), GFP_KERNEL);
	if (!chip)
		return -ENOMEM;

<<<<<<< HEAD
	cs_gpiod = devm_gpiod_get_from_of_node(dev, dev->of_node,
					       "dlg,cs-gpios", 0,
					       GPIOD_OUT_HIGH
					       | GPIOD_FLAGS_BIT_NONEXCLUSIVE,
					       "slg51000-cs");
	if (!IS_ERR(cs_gpiod)) {
=======
	cs_gpiod = devm_gpiod_get_optional(dev, "dlg,cs",
					   GPIOD_OUT_HIGH |
						GPIOD_FLAGS_BIT_NONEXCLUSIVE);
	if (IS_ERR(cs_gpiod))
		return PTR_ERR(cs_gpiod);

	if (cs_gpiod) {
>>>>>>> c4ad8502
		dev_info(dev, "Found chip selector property\n");
		chip->cs_gpiod = cs_gpiod;
	}

	i2c_set_clientdata(client, chip);
	chip->chip_irq = client->irq;
	chip->dev = dev;
	chip->regmap = devm_regmap_init_i2c(client, &slg51000_regmap_config);
	if (IS_ERR(chip->regmap)) {
		error = PTR_ERR(chip->regmap);
		dev_err(dev, "Failed to allocate register map: %d\n",
			error);
		return error;
	}

	ret = slg51000_regulator_init(chip);
	if (ret < 0) {
		dev_err(chip->dev, "Failed to init regulator(%d)\n", ret);
		return ret;
	}

	slg51000_clear_fault_log(chip);

	if (chip->chip_irq) {
		ret = devm_request_threaded_irq(dev, chip->chip_irq, NULL,
						slg51000_irq_handler,
						(IRQF_TRIGGER_HIGH |
						IRQF_ONESHOT),
						"slg51000-irq", chip);
		if (ret != 0) {
			dev_err(dev, "Failed to request IRQ: %d\n",
				chip->chip_irq);
			return ret;
		}
	} else {
		dev_info(dev, "No IRQ configured\n");
	}

	return ret;
}

static const struct i2c_device_id slg51000_i2c_id[] = {
	{"slg51000", 0},
	{},
};
MODULE_DEVICE_TABLE(i2c, slg51000_i2c_id);

static struct i2c_driver slg51000_regulator_driver = {
	.driver = {
		.name = "slg51000-regulator",
	},
	.probe = slg51000_i2c_probe,
	.id_table = slg51000_i2c_id,
};

module_i2c_driver(slg51000_regulator_driver);

MODULE_AUTHOR("Eric Jeong <eric.jeong.opensource@diasemi.com>");
MODULE_DESCRIPTION("SLG51000 regulator driver");
MODULE_LICENSE("GPL");
<|MERGE_RESOLUTION|>--- conflicted
+++ resolved
@@ -454,14 +454,6 @@
 	if (!chip)
 		return -ENOMEM;
 
-<<<<<<< HEAD
-	cs_gpiod = devm_gpiod_get_from_of_node(dev, dev->of_node,
-					       "dlg,cs-gpios", 0,
-					       GPIOD_OUT_HIGH
-					       | GPIOD_FLAGS_BIT_NONEXCLUSIVE,
-					       "slg51000-cs");
-	if (!IS_ERR(cs_gpiod)) {
-=======
 	cs_gpiod = devm_gpiod_get_optional(dev, "dlg,cs",
 					   GPIOD_OUT_HIGH |
 						GPIOD_FLAGS_BIT_NONEXCLUSIVE);
@@ -469,7 +461,6 @@
 		return PTR_ERR(cs_gpiod);
 
 	if (cs_gpiod) {
->>>>>>> c4ad8502
 		dev_info(dev, "Found chip selector property\n");
 		chip->cs_gpiod = cs_gpiod;
 	}
