/*
 *  History:
 *  Started: Aug 9 by Lawrence Foard (entropy@world.std.com),
 *           to allow user process control of SCSI devices.
 *  Development Sponsored by Killy Corp. NY NY
 *
 * Original driver (sg.c):
 *        Copyright (C) 1992 Lawrence Foard
 * Version 2 and 3 extensions to driver:
 *        Copyright (C) 1998 - 2014 Douglas Gilbert
 *
 * This program is free software; you can redistribute it and/or modify
 * it under the terms of the GNU General Public License as published by
 * the Free Software Foundation; either version 2, or (at your option)
 * any later version.
 *
 */

static int sg_version_num = 30536;	/* 2 digits for each component */
#define SG_VERSION_STR "3.5.36"

/*
 *  D. P. Gilbert (dgilbert@interlog.com), notes:
 *      - scsi logging is available via SCSI_LOG_TIMEOUT macros. First
 *        the kernel/module needs to be built with CONFIG_SCSI_LOGGING
 *        (otherwise the macros compile to empty statements).
 *
 */
#include <linux/module.h>

#include <linux/fs.h>
#include <linux/kernel.h>
#include <linux/sched.h>
#include <linux/string.h>
#include <linux/mm.h>
#include <linux/errno.h>
#include <linux/mtio.h>
#include <linux/ioctl.h>
#include <linux/slab.h>
#include <linux/fcntl.h>
#include <linux/init.h>
#include <linux/poll.h>
#include <linux/moduleparam.h>
#include <linux/cdev.h>
#include <linux/idr.h>
#include <linux/seq_file.h>
#include <linux/blkdev.h>
#include <linux/delay.h>
#include <linux/blktrace_api.h>
#include <linux/mutex.h>
#include <linux/atomic.h>
#include <linux/ratelimit.h>
#include <linux/uio.h>

#include "scsi.h"
#include <scsi/scsi_dbg.h>
#include <scsi/scsi_host.h>
#include <scsi/scsi_driver.h>
#include <scsi/scsi_ioctl.h>
#include <scsi/sg.h>

#include "scsi_logging.h"

#ifdef CONFIG_SCSI_PROC_FS
#include <linux/proc_fs.h>
static char *sg_version_date = "20140603";

static int sg_proc_init(void);
static void sg_proc_cleanup(void);
#endif

#define SG_ALLOW_DIO_DEF 0

#define SG_MAX_DEVS 32768

/* SG_MAX_CDB_SIZE should be 260 (spc4r37 section 3.1.30) however the type
 * of sg_io_hdr::cmd_len can only represent 255. All SCSI commands greater
 * than 16 bytes are "variable length" whose length is a multiple of 4
 */
#define SG_MAX_CDB_SIZE 252

#define SG_DEFAULT_TIMEOUT mult_frac(SG_DEFAULT_TIMEOUT_USER, HZ, USER_HZ)

int sg_big_buff = SG_DEF_RESERVED_SIZE;
/* N.B. This variable is readable and writeable via
   /proc/scsi/sg/def_reserved_size . Each time sg_open() is called a buffer
   of this size (or less if there is not enough memory) will be reserved
   for use by this file descriptor. [Deprecated usage: this variable is also
   readable via /proc/sys/kernel/sg-big-buff if the sg driver is built into
   the kernel (i.e. it is not a module).] */
static int def_reserved_size = -1;	/* picks up init parameter */
static int sg_allow_dio = SG_ALLOW_DIO_DEF;

static int scatter_elem_sz = SG_SCATTER_SZ;
static int scatter_elem_sz_prev = SG_SCATTER_SZ;

#define SG_SECTOR_SZ 512

static int sg_add_device(struct device *, struct class_interface *);
static void sg_remove_device(struct device *, struct class_interface *);

static DEFINE_IDR(sg_index_idr);
static DEFINE_RWLOCK(sg_index_lock);	/* Also used to lock
							   file descriptor list for device */

static struct class_interface sg_interface = {
	.add_dev        = sg_add_device,
	.remove_dev     = sg_remove_device,
};

typedef struct sg_scatter_hold { /* holding area for scsi scatter gather info */
	unsigned short k_use_sg; /* Count of kernel scatter-gather pieces */
	unsigned sglist_len; /* size of malloc'd scatter-gather list ++ */
	unsigned bufflen;	/* Size of (aggregate) data buffer */
	struct page **pages;
	int page_order;
	char dio_in_use;	/* 0->indirect IO (or mmap), 1->dio */
	unsigned char cmd_opcode; /* first byte of command */
} Sg_scatter_hold;

struct sg_device;		/* forward declarations */
struct sg_fd;

typedef struct sg_request {	/* SG_MAX_QUEUE requests outstanding per file */
	struct list_head entry;	/* list entry */
	struct sg_fd *parentfp;	/* NULL -> not in use */
	Sg_scatter_hold data;	/* hold buffer, perhaps scatter list */
	sg_io_hdr_t header;	/* scsi command+info, see <scsi/sg.h> */
	unsigned char sense_b[SCSI_SENSE_BUFFERSIZE];
	char res_used;		/* 1 -> using reserve buffer, 0 -> not ... */
	char orphan;		/* 1 -> drop on sight, 0 -> normal */
	char sg_io_owned;	/* 1 -> packet belongs to SG_IO */
	/* done protected by rq_list_lock */
	char done;		/* 0->before bh, 1->before read, 2->read */
	struct request *rq;
	struct bio *bio;
	struct execute_work ew;
} Sg_request;

typedef struct sg_fd {		/* holds the state of a file descriptor */
	struct list_head sfd_siblings;  /* protected by device's sfd_lock */
	struct sg_device *parentdp;	/* owning device */
	wait_queue_head_t read_wait;	/* queue read until command done */
	rwlock_t rq_list_lock;	/* protect access to list in req_arr */
	struct mutex f_mutex;	/* protect against changes in this fd */
	int timeout;		/* defaults to SG_DEFAULT_TIMEOUT      */
	int timeout_user;	/* defaults to SG_DEFAULT_TIMEOUT_USER */
	Sg_scatter_hold reserve;	/* buffer held for this file descriptor */
	struct list_head rq_list; /* head of request list */
	struct fasync_struct *async_qp;	/* used by asynchronous notification */
	Sg_request req_arr[SG_MAX_QUEUE];	/* used as singly-linked list */
	char force_packid;	/* 1 -> pack_id input to read(), 0 -> ignored */
	char cmd_q;		/* 1 -> allow command queuing, 0 -> don't */
	unsigned char next_cmd_len; /* 0: automatic, >0: use on next write() */
	char keep_orphan;	/* 0 -> drop orphan (def), 1 -> keep for read() */
	char mmap_called;	/* 0 -> mmap() never called on this fd */
	char res_in_use;	/* 1 -> 'reserve' array in use */
	struct kref f_ref;
	struct execute_work ew;
} Sg_fd;

typedef struct sg_device { /* holds the state of each scsi generic device */
	struct scsi_device *device;
	wait_queue_head_t open_wait;    /* queue open() when O_EXCL present */
	struct mutex open_rel_lock;     /* held when in open() or release() */
	int sg_tablesize;	/* adapter's max scatter-gather table size */
	u32 index;		/* device index number */
	struct list_head sfds;
	rwlock_t sfd_lock;      /* protect access to sfd list */
	atomic_t detaching;     /* 0->device usable, 1->device detaching */
	bool exclude;		/* 1->open(O_EXCL) succeeded and is active */
	int open_cnt;		/* count of opens (perhaps < num(sfds) ) */
	char sgdebug;		/* 0->off, 1->sense, 9->dump dev, 10-> all devs */
	struct gendisk *disk;
	struct cdev * cdev;	/* char_dev [sysfs: /sys/cdev/major/sg<n>] */
	struct kref d_ref;
} Sg_device;

/* tasklet or soft irq callback */
static void sg_rq_end_io(struct request *rq, blk_status_t status);
static int sg_start_req(Sg_request *srp, unsigned char *cmd);
static int sg_finish_rem_req(Sg_request * srp);
static int sg_build_indirect(Sg_scatter_hold * schp, Sg_fd * sfp, int buff_size);
static ssize_t sg_new_read(Sg_fd * sfp, char __user *buf, size_t count,
			   Sg_request * srp);
static ssize_t sg_new_write(Sg_fd *sfp, struct file *file,
			const char __user *buf, size_t count, int blocking,
			int read_only, int sg_io_owned, Sg_request **o_srp);
static int sg_common_write(Sg_fd * sfp, Sg_request * srp,
			   unsigned char *cmnd, int timeout, int blocking);
static int sg_read_oxfer(Sg_request * srp, char __user *outp, int num_read_xfer);
static void sg_remove_scat(Sg_fd * sfp, Sg_scatter_hold * schp);
static void sg_build_reserve(Sg_fd * sfp, int req_size);
static void sg_link_reserve(Sg_fd * sfp, Sg_request * srp, int size);
static void sg_unlink_reserve(Sg_fd * sfp, Sg_request * srp);
static Sg_fd *sg_add_sfp(Sg_device * sdp);
static void sg_remove_sfp(struct kref *);
static Sg_request *sg_get_rq_mark(Sg_fd * sfp, int pack_id);
static Sg_request *sg_add_request(Sg_fd * sfp);
static int sg_remove_request(Sg_fd * sfp, Sg_request * srp);
static Sg_device *sg_get_dev(int dev);
static void sg_device_destroy(struct kref *kref);

#define SZ_SG_HEADER sizeof(struct sg_header)
#define SZ_SG_IO_HDR sizeof(sg_io_hdr_t)
#define SZ_SG_IOVEC sizeof(sg_iovec_t)
#define SZ_SG_REQ_INFO sizeof(sg_req_info_t)

#define sg_printk(prefix, sdp, fmt, a...) \
	sdev_prefix_printk(prefix, (sdp)->device,		\
			   (sdp)->disk->disk_name, fmt, ##a)

static int sg_allow_access(struct file *filp, unsigned char *cmd)
{
	struct sg_fd *sfp = filp->private_data;

	if (sfp->parentdp->device->type == TYPE_SCANNER)
		return 0;

	return blk_verify_command(cmd, filp->f_mode & FMODE_WRITE);
}

static int
open_wait(Sg_device *sdp, int flags)
{
	int retval = 0;

	if (flags & O_EXCL) {
		while (sdp->open_cnt > 0) {
			mutex_unlock(&sdp->open_rel_lock);
			retval = wait_event_interruptible(sdp->open_wait,
					(atomic_read(&sdp->detaching) ||
					 !sdp->open_cnt));
			mutex_lock(&sdp->open_rel_lock);

			if (retval) /* -ERESTARTSYS */
				return retval;
			if (atomic_read(&sdp->detaching))
				return -ENODEV;
		}
	} else {
		while (sdp->exclude) {
			mutex_unlock(&sdp->open_rel_lock);
			retval = wait_event_interruptible(sdp->open_wait,
					(atomic_read(&sdp->detaching) ||
					 !sdp->exclude));
			mutex_lock(&sdp->open_rel_lock);

			if (retval) /* -ERESTARTSYS */
				return retval;
			if (atomic_read(&sdp->detaching))
				return -ENODEV;
		}
	}

	return retval;
}

/* Returns 0 on success, else a negated errno value */
static int
sg_open(struct inode *inode, struct file *filp)
{
	int dev = iminor(inode);
	int flags = filp->f_flags;
	struct request_queue *q;
	Sg_device *sdp;
	Sg_fd *sfp;
	int retval;

	nonseekable_open(inode, filp);
	if ((flags & O_EXCL) && (O_RDONLY == (flags & O_ACCMODE)))
		return -EPERM; /* Can't lock it with read only access */
	sdp = sg_get_dev(dev);
	if (IS_ERR(sdp))
		return PTR_ERR(sdp);

	SCSI_LOG_TIMEOUT(3, sg_printk(KERN_INFO, sdp,
				      "sg_open: flags=0x%x\n", flags));

	/* This driver's module count bumped by fops_get in <linux/fs.h> */
	/* Prevent the device driver from vanishing while we sleep */
	retval = scsi_device_get(sdp->device);
	if (retval)
		goto sg_put;

	retval = scsi_autopm_get_device(sdp->device);
	if (retval)
		goto sdp_put;

	/* scsi_block_when_processing_errors() may block so bypass
	 * check if O_NONBLOCK. Permits SCSI commands to be issued
	 * during error recovery. Tread carefully. */
	if (!((flags & O_NONBLOCK) ||
	      scsi_block_when_processing_errors(sdp->device))) {
		retval = -ENXIO;
		/* we are in error recovery for this device */
		goto error_out;
	}

	mutex_lock(&sdp->open_rel_lock);
	if (flags & O_NONBLOCK) {
		if (flags & O_EXCL) {
			if (sdp->open_cnt > 0) {
				retval = -EBUSY;
				goto error_mutex_locked;
			}
		} else {
			if (sdp->exclude) {
				retval = -EBUSY;
				goto error_mutex_locked;
			}
		}
	} else {
		retval = open_wait(sdp, flags);
		if (retval) /* -ERESTARTSYS or -ENODEV */
			goto error_mutex_locked;
	}

	/* N.B. at this point we are holding the open_rel_lock */
	if (flags & O_EXCL)
		sdp->exclude = true;

	if (sdp->open_cnt < 1) {  /* no existing opens */
		sdp->sgdebug = 0;
		q = sdp->device->request_queue;
		sdp->sg_tablesize = queue_max_segments(q);
	}
	sfp = sg_add_sfp(sdp);
	if (IS_ERR(sfp)) {
		retval = PTR_ERR(sfp);
		goto out_undo;
	}

	filp->private_data = sfp;
	sdp->open_cnt++;
	mutex_unlock(&sdp->open_rel_lock);

	retval = 0;
sg_put:
	kref_put(&sdp->d_ref, sg_device_destroy);
	return retval;

out_undo:
	if (flags & O_EXCL) {
		sdp->exclude = false;   /* undo if error */
		wake_up_interruptible(&sdp->open_wait);
	}
error_mutex_locked:
	mutex_unlock(&sdp->open_rel_lock);
error_out:
	scsi_autopm_put_device(sdp->device);
sdp_put:
	scsi_device_put(sdp->device);
	goto sg_put;
}

/* Release resources associated with a successful sg_open()
 * Returns 0 on success, else a negated errno value */
static int
sg_release(struct inode *inode, struct file *filp)
{
	Sg_device *sdp;
	Sg_fd *sfp;

	if ((!(sfp = (Sg_fd *) filp->private_data)) || (!(sdp = sfp->parentdp)))
		return -ENXIO;
	SCSI_LOG_TIMEOUT(3, sg_printk(KERN_INFO, sdp, "sg_release\n"));

	mutex_lock(&sdp->open_rel_lock);
	scsi_autopm_put_device(sdp->device);
	kref_put(&sfp->f_ref, sg_remove_sfp);
	sdp->open_cnt--;

	/* possibly many open()s waiting on exlude clearing, start many;
	 * only open(O_EXCL)s wait on 0==open_cnt so only start one */
	if (sdp->exclude) {
		sdp->exclude = false;
		wake_up_interruptible_all(&sdp->open_wait);
	} else if (0 == sdp->open_cnt) {
		wake_up_interruptible(&sdp->open_wait);
	}
	mutex_unlock(&sdp->open_rel_lock);
	return 0;
}

static ssize_t
sg_read(struct file *filp, char __user *buf, size_t count, loff_t * ppos)
{
	Sg_device *sdp;
	Sg_fd *sfp;
	Sg_request *srp;
	int req_pack_id = -1;
	sg_io_hdr_t *hp;
	struct sg_header *old_hdr = NULL;
	int retval = 0;

	if ((!(sfp = (Sg_fd *) filp->private_data)) || (!(sdp = sfp->parentdp)))
		return -ENXIO;
	SCSI_LOG_TIMEOUT(3, sg_printk(KERN_INFO, sdp,
				      "sg_read: count=%d\n", (int) count));

	if (!access_ok(VERIFY_WRITE, buf, count))
		return -EFAULT;
	if (sfp->force_packid && (count >= SZ_SG_HEADER)) {
		old_hdr = kmalloc(SZ_SG_HEADER, GFP_KERNEL);
		if (!old_hdr)
			return -ENOMEM;
		if (__copy_from_user(old_hdr, buf, SZ_SG_HEADER)) {
			retval = -EFAULT;
			goto free_old_hdr;
		}
		if (old_hdr->reply_len < 0) {
			if (count >= SZ_SG_IO_HDR) {
				sg_io_hdr_t *new_hdr;
				new_hdr = kmalloc(SZ_SG_IO_HDR, GFP_KERNEL);
				if (!new_hdr) {
					retval = -ENOMEM;
					goto free_old_hdr;
				}
				retval =__copy_from_user
				    (new_hdr, buf, SZ_SG_IO_HDR);
				req_pack_id = new_hdr->pack_id;
				kfree(new_hdr);
				if (retval) {
					retval = -EFAULT;
					goto free_old_hdr;
				}
			}
		} else
			req_pack_id = old_hdr->pack_id;
	}
	srp = sg_get_rq_mark(sfp, req_pack_id);
	if (!srp) {		/* now wait on packet to arrive */
		if (atomic_read(&sdp->detaching)) {
			retval = -ENODEV;
			goto free_old_hdr;
		}
		if (filp->f_flags & O_NONBLOCK) {
			retval = -EAGAIN;
			goto free_old_hdr;
		}
		retval = wait_event_interruptible(sfp->read_wait,
			(atomic_read(&sdp->detaching) ||
			(srp = sg_get_rq_mark(sfp, req_pack_id))));
		if (atomic_read(&sdp->detaching)) {
			retval = -ENODEV;
			goto free_old_hdr;
		}
		if (retval) {
			/* -ERESTARTSYS as signal hit process */
			goto free_old_hdr;
		}
	}
	if (srp->header.interface_id != '\0') {
		retval = sg_new_read(sfp, buf, count, srp);
		goto free_old_hdr;
	}

	hp = &srp->header;
	if (old_hdr == NULL) {
		old_hdr = kmalloc(SZ_SG_HEADER, GFP_KERNEL);
		if (! old_hdr) {
			retval = -ENOMEM;
			goto free_old_hdr;
		}
	}
	memset(old_hdr, 0, SZ_SG_HEADER);
	old_hdr->reply_len = (int) hp->timeout;
	old_hdr->pack_len = old_hdr->reply_len; /* old, strange behaviour */
	old_hdr->pack_id = hp->pack_id;
	old_hdr->twelve_byte =
	    ((srp->data.cmd_opcode >= 0xc0) && (12 == hp->cmd_len)) ? 1 : 0;
	old_hdr->target_status = hp->masked_status;
	old_hdr->host_status = hp->host_status;
	old_hdr->driver_status = hp->driver_status;
	if ((CHECK_CONDITION & hp->masked_status) ||
	    (DRIVER_SENSE & hp->driver_status))
		memcpy(old_hdr->sense_buffer, srp->sense_b,
		       sizeof (old_hdr->sense_buffer));
	switch (hp->host_status) {
	/* This setup of 'result' is for backward compatibility and is best
	   ignored by the user who should use target, host + driver status */
	case DID_OK:
	case DID_PASSTHROUGH:
	case DID_SOFT_ERROR:
		old_hdr->result = 0;
		break;
	case DID_NO_CONNECT:
	case DID_BUS_BUSY:
	case DID_TIME_OUT:
		old_hdr->result = EBUSY;
		break;
	case DID_BAD_TARGET:
	case DID_ABORT:
	case DID_PARITY:
	case DID_RESET:
	case DID_BAD_INTR:
		old_hdr->result = EIO;
		break;
	case DID_ERROR:
		old_hdr->result = (srp->sense_b[0] == 0 && 
				  hp->masked_status == GOOD) ? 0 : EIO;
		break;
	default:
		old_hdr->result = EIO;
		break;
	}

	/* Now copy the result back to the user buffer.  */
	if (count >= SZ_SG_HEADER) {
		if (__copy_to_user(buf, old_hdr, SZ_SG_HEADER)) {
			retval = -EFAULT;
			goto free_old_hdr;
		}
		buf += SZ_SG_HEADER;
		if (count > old_hdr->reply_len)
			count = old_hdr->reply_len;
		if (count > SZ_SG_HEADER) {
			if (sg_read_oxfer(srp, buf, count - SZ_SG_HEADER)) {
				retval = -EFAULT;
				goto free_old_hdr;
			}
		}
	} else
		count = (old_hdr->result == 0) ? 0 : -EIO;
	sg_finish_rem_req(srp);
	sg_remove_request(sfp, srp);
	retval = count;
free_old_hdr:
	kfree(old_hdr);
	return retval;
}

static ssize_t
sg_new_read(Sg_fd * sfp, char __user *buf, size_t count, Sg_request * srp)
{
	sg_io_hdr_t *hp = &srp->header;
	int err = 0, err2;
	int len;

	if (count < SZ_SG_IO_HDR) {
		err = -EINVAL;
		goto err_out;
	}
	hp->sb_len_wr = 0;
	if ((hp->mx_sb_len > 0) && hp->sbp) {
		if ((CHECK_CONDITION & hp->masked_status) ||
		    (DRIVER_SENSE & hp->driver_status)) {
			int sb_len = SCSI_SENSE_BUFFERSIZE;
			sb_len = (hp->mx_sb_len > sb_len) ? sb_len : hp->mx_sb_len;
			len = 8 + (int) srp->sense_b[7];	/* Additional sense length field */
			len = (len > sb_len) ? sb_len : len;
			if (copy_to_user(hp->sbp, srp->sense_b, len)) {
				err = -EFAULT;
				goto err_out;
			}
			hp->sb_len_wr = len;
		}
	}
	if (hp->masked_status || hp->host_status || hp->driver_status)
		hp->info |= SG_INFO_CHECK;
	if (copy_to_user(buf, hp, SZ_SG_IO_HDR)) {
		err = -EFAULT;
		goto err_out;
	}
err_out:
	err2 = sg_finish_rem_req(srp);
	sg_remove_request(sfp, srp);
	return err ? : err2 ? : count;
}

static ssize_t
sg_write(struct file *filp, const char __user *buf, size_t count, loff_t * ppos)
{
	int mxsize, cmd_size, k;
	int input_size, blocking;
	unsigned char opcode;
	Sg_device *sdp;
	Sg_fd *sfp;
	Sg_request *srp;
	struct sg_header old_hdr;
	sg_io_hdr_t *hp;
	unsigned char cmnd[SG_MAX_CDB_SIZE];

	if (unlikely(uaccess_kernel()))
		return -EINVAL;

	if ((!(sfp = (Sg_fd *) filp->private_data)) || (!(sdp = sfp->parentdp)))
		return -ENXIO;
	SCSI_LOG_TIMEOUT(3, sg_printk(KERN_INFO, sdp,
				      "sg_write: count=%d\n", (int) count));
	if (atomic_read(&sdp->detaching))
		return -ENODEV;
	if (!((filp->f_flags & O_NONBLOCK) ||
	      scsi_block_when_processing_errors(sdp->device)))
		return -ENXIO;

	if (!access_ok(VERIFY_READ, buf, count))
		return -EFAULT;	/* protects following copy_from_user()s + get_user()s */
	if (count < SZ_SG_HEADER)
		return -EIO;
	if (__copy_from_user(&old_hdr, buf, SZ_SG_HEADER))
		return -EFAULT;
	blocking = !(filp->f_flags & O_NONBLOCK);
	if (old_hdr.reply_len < 0)
		return sg_new_write(sfp, filp, buf, count,
				    blocking, 0, 0, NULL);
	if (count < (SZ_SG_HEADER + 6))
		return -EIO;	/* The minimum scsi command length is 6 bytes. */

	if (!(srp = sg_add_request(sfp))) {
		SCSI_LOG_TIMEOUT(1, sg_printk(KERN_INFO, sdp,
					      "sg_write: queue full\n"));
		return -EDOM;
	}
	buf += SZ_SG_HEADER;
	__get_user(opcode, buf);
	mutex_lock(&sfp->f_mutex);
	if (sfp->next_cmd_len > 0) {
		cmd_size = sfp->next_cmd_len;
		sfp->next_cmd_len = 0;	/* reset so only this write() effected */
	} else {
		cmd_size = COMMAND_SIZE(opcode);	/* based on SCSI command group */
		if ((opcode >= 0xc0) && old_hdr.twelve_byte)
			cmd_size = 12;
	}
	mutex_unlock(&sfp->f_mutex);
	SCSI_LOG_TIMEOUT(4, sg_printk(KERN_INFO, sdp,
		"sg_write:   scsi opcode=0x%02x, cmd_size=%d\n", (int) opcode, cmd_size));
/* Determine buffer size.  */
	input_size = count - cmd_size;
	mxsize = (input_size > old_hdr.reply_len) ? input_size : old_hdr.reply_len;
	mxsize -= SZ_SG_HEADER;
	input_size -= SZ_SG_HEADER;
	if (input_size < 0) {
		sg_remove_request(sfp, srp);
		return -EIO;	/* User did not pass enough bytes for this command. */
	}
	hp = &srp->header;
	hp->interface_id = '\0';	/* indicator of old interface tunnelled */
	hp->cmd_len = (unsigned char) cmd_size;
	hp->iovec_count = 0;
	hp->mx_sb_len = 0;
	if (input_size > 0)
		hp->dxfer_direction = (old_hdr.reply_len > SZ_SG_HEADER) ?
		    SG_DXFER_TO_FROM_DEV : SG_DXFER_TO_DEV;
	else
		hp->dxfer_direction = (mxsize > 0) ? SG_DXFER_FROM_DEV : SG_DXFER_NONE;
	hp->dxfer_len = mxsize;
	if ((hp->dxfer_direction == SG_DXFER_TO_DEV) ||
	    (hp->dxfer_direction == SG_DXFER_TO_FROM_DEV))
		hp->dxferp = (char __user *)buf + cmd_size;
	else
		hp->dxferp = NULL;
	hp->sbp = NULL;
	hp->timeout = old_hdr.reply_len;	/* structure abuse ... */
	hp->flags = input_size;	/* structure abuse ... */
	hp->pack_id = old_hdr.pack_id;
	hp->usr_ptr = NULL;
	if (__copy_from_user(cmnd, buf, cmd_size))
		return -EFAULT;
	/*
	 * SG_DXFER_TO_FROM_DEV is functionally equivalent to SG_DXFER_FROM_DEV,
	 * but is is possible that the app intended SG_DXFER_TO_DEV, because there
	 * is a non-zero input_size, so emit a warning.
	 */
	if (hp->dxfer_direction == SG_DXFER_TO_FROM_DEV) {
		printk_ratelimited(KERN_WARNING
				   "sg_write: data in/out %d/%d bytes "
				   "for SCSI command 0x%x-- guessing "
				   "data in;\n   program %s not setting "
				   "count and/or reply_len properly\n",
				   old_hdr.reply_len - (int)SZ_SG_HEADER,
				   input_size, (unsigned int) cmnd[0],
				   current->comm);
	}
	k = sg_common_write(sfp, srp, cmnd, sfp->timeout, blocking);
	return (k < 0) ? k : count;
}

static ssize_t
sg_new_write(Sg_fd *sfp, struct file *file, const char __user *buf,
		 size_t count, int blocking, int read_only, int sg_io_owned,
		 Sg_request **o_srp)
{
	int k;
	Sg_request *srp;
	sg_io_hdr_t *hp;
	unsigned char cmnd[SG_MAX_CDB_SIZE];
	int timeout;
	unsigned long ul_timeout;

	if (count < SZ_SG_IO_HDR)
		return -EINVAL;
	if (!access_ok(VERIFY_READ, buf, count))
		return -EFAULT; /* protects following copy_from_user()s + get_user()s */

	sfp->cmd_q = 1;	/* when sg_io_hdr seen, set command queuing on */
	if (!(srp = sg_add_request(sfp))) {
		SCSI_LOG_TIMEOUT(1, sg_printk(KERN_INFO, sfp->parentdp,
					      "sg_new_write: queue full\n"));
		return -EDOM;
	}
	srp->sg_io_owned = sg_io_owned;
	hp = &srp->header;
	if (__copy_from_user(hp, buf, SZ_SG_IO_HDR)) {
		sg_remove_request(sfp, srp);
		return -EFAULT;
	}
	if (hp->interface_id != 'S') {
		sg_remove_request(sfp, srp);
		return -ENOSYS;
	}
	if (hp->flags & SG_FLAG_MMAP_IO) {
		if (hp->dxfer_len > sfp->reserve.bufflen) {
			sg_remove_request(sfp, srp);
			return -ENOMEM;	/* MMAP_IO size must fit in reserve buffer */
		}
		if (hp->flags & SG_FLAG_DIRECT_IO) {
			sg_remove_request(sfp, srp);
			return -EINVAL;	/* either MMAP_IO or DIRECT_IO (not both) */
		}
		if (sfp->res_in_use) {
			sg_remove_request(sfp, srp);
			return -EBUSY;	/* reserve buffer already being used */
		}
	}
	ul_timeout = msecs_to_jiffies(srp->header.timeout);
	timeout = (ul_timeout < INT_MAX) ? ul_timeout : INT_MAX;
	if ((!hp->cmdp) || (hp->cmd_len < 6) || (hp->cmd_len > sizeof (cmnd))) {
		sg_remove_request(sfp, srp);
		return -EMSGSIZE;
	}
	if (!access_ok(VERIFY_READ, hp->cmdp, hp->cmd_len)) {
		sg_remove_request(sfp, srp);
		return -EFAULT;	/* protects following copy_from_user()s + get_user()s */
	}
	if (__copy_from_user(cmnd, hp->cmdp, hp->cmd_len)) {
		sg_remove_request(sfp, srp);
		return -EFAULT;
	}
	if (read_only && sg_allow_access(file, cmnd)) {
		sg_remove_request(sfp, srp);
		return -EPERM;
	}
	k = sg_common_write(sfp, srp, cmnd, timeout, blocking);
	if (k < 0)
		return k;
	if (o_srp)
		*o_srp = srp;
	return count;
}

static int
sg_common_write(Sg_fd * sfp, Sg_request * srp,
		unsigned char *cmnd, int timeout, int blocking)
{
	int k, at_head;
	Sg_device *sdp = sfp->parentdp;
	sg_io_hdr_t *hp = &srp->header;

	srp->data.cmd_opcode = cmnd[0];	/* hold opcode of command */
	hp->status = 0;
	hp->masked_status = 0;
	hp->msg_status = 0;
	hp->info = 0;
	hp->host_status = 0;
	hp->driver_status = 0;
	hp->resid = 0;
	SCSI_LOG_TIMEOUT(4, sg_printk(KERN_INFO, sfp->parentdp,
			"sg_common_write:  scsi opcode=0x%02x, cmd_size=%d\n",
			(int) cmnd[0], (int) hp->cmd_len));

	if (hp->dxfer_len >= SZ_256M)
		return -EINVAL;

	k = sg_start_req(srp, cmnd);
	if (k) {
		SCSI_LOG_TIMEOUT(1, sg_printk(KERN_INFO, sfp->parentdp,
			"sg_common_write: start_req err=%d\n", k));
		sg_finish_rem_req(srp);
		sg_remove_request(sfp, srp);
		return k;	/* probably out of space --> ENOMEM */
	}
	if (atomic_read(&sdp->detaching)) {
		if (srp->bio) {
			scsi_req_free_cmd(scsi_req(srp->rq));
			blk_end_request_all(srp->rq, BLK_STS_IOERR);
			srp->rq = NULL;
		}

		sg_finish_rem_req(srp);
		sg_remove_request(sfp, srp);
		return -ENODEV;
	}

	hp->duration = jiffies_to_msecs(jiffies);
	if (hp->interface_id != '\0' &&	/* v3 (or later) interface */
	    (SG_FLAG_Q_AT_TAIL & hp->flags))
		at_head = 0;
	else
		at_head = 1;

	srp->rq->timeout = timeout;
	kref_get(&sfp->f_ref); /* sg_rq_end_io() does kref_put(). */
	blk_execute_rq_nowait(sdp->device->request_queue, sdp->disk,
			      srp->rq, at_head, sg_rq_end_io);
	return 0;
}

static int srp_done(Sg_fd *sfp, Sg_request *srp)
{
	unsigned long flags;
	int ret;

	read_lock_irqsave(&sfp->rq_list_lock, flags);
	ret = srp->done;
	read_unlock_irqrestore(&sfp->rq_list_lock, flags);
	return ret;
}

static int max_sectors_bytes(struct request_queue *q)
{
	unsigned int max_sectors = queue_max_sectors(q);

	max_sectors = min_t(unsigned int, max_sectors, INT_MAX >> 9);

	return max_sectors << 9;
}

static void
sg_fill_request_table(Sg_fd *sfp, sg_req_info_t *rinfo)
{
	Sg_request *srp;
	int val;
	unsigned int ms;

	val = 0;
	list_for_each_entry(srp, &sfp->rq_list, entry) {
		if (val > SG_MAX_QUEUE)
			break;
		rinfo[val].req_state = srp->done + 1;
		rinfo[val].problem =
			srp->header.masked_status &
			srp->header.host_status &
			srp->header.driver_status;
		if (srp->done)
			rinfo[val].duration =
				srp->header.duration;
		else {
			ms = jiffies_to_msecs(jiffies);
			rinfo[val].duration =
				(ms > srp->header.duration) ?
				(ms - srp->header.duration) : 0;
		}
		rinfo[val].orphan = srp->orphan;
		rinfo[val].sg_io_owned = srp->sg_io_owned;
		rinfo[val].pack_id = srp->header.pack_id;
		rinfo[val].usr_ptr = srp->header.usr_ptr;
		val++;
	}
}

static long
sg_ioctl(struct file *filp, unsigned int cmd_in, unsigned long arg)
{
	void __user *p = (void __user *)arg;
	int __user *ip = p;
	int result, val, read_only;
	Sg_device *sdp;
	Sg_fd *sfp;
	Sg_request *srp;
	unsigned long iflags;

	if ((!(sfp = (Sg_fd *) filp->private_data)) || (!(sdp = sfp->parentdp)))
		return -ENXIO;

	SCSI_LOG_TIMEOUT(3, sg_printk(KERN_INFO, sdp,
				   "sg_ioctl: cmd=0x%x\n", (int) cmd_in));
	read_only = (O_RDWR != (filp->f_flags & O_ACCMODE));

	switch (cmd_in) {
	case SG_IO:
		if (atomic_read(&sdp->detaching))
			return -ENODEV;
		if (!scsi_block_when_processing_errors(sdp->device))
			return -ENXIO;
		if (!access_ok(VERIFY_WRITE, p, SZ_SG_IO_HDR))
			return -EFAULT;
		result = sg_new_write(sfp, filp, p, SZ_SG_IO_HDR,
				 1, read_only, 1, &srp);
		if (result < 0)
			return result;
		result = wait_event_interruptible(sfp->read_wait,
			(srp_done(sfp, srp) || atomic_read(&sdp->detaching)));
		if (atomic_read(&sdp->detaching))
			return -ENODEV;
		write_lock_irq(&sfp->rq_list_lock);
		if (srp->done) {
			srp->done = 2;
			write_unlock_irq(&sfp->rq_list_lock);
			result = sg_new_read(sfp, p, SZ_SG_IO_HDR, srp);
			return (result < 0) ? result : 0;
		}
		srp->orphan = 1;
		write_unlock_irq(&sfp->rq_list_lock);
		return result;	/* -ERESTARTSYS because signal hit process */
	case SG_SET_TIMEOUT:
		result = get_user(val, ip);
		if (result)
			return result;
		if (val < 0)
			return -EIO;
		if (val >= mult_frac((s64)INT_MAX, USER_HZ, HZ))
			val = min_t(s64, mult_frac((s64)INT_MAX, USER_HZ, HZ),
				    INT_MAX);
		sfp->timeout_user = val;
		sfp->timeout = mult_frac(val, HZ, USER_HZ);

		return 0;
	case SG_GET_TIMEOUT:	/* N.B. User receives timeout as return value */
				/* strange ..., for backward compatibility */
		return sfp->timeout_user;
	case SG_SET_FORCE_LOW_DMA:
		/*
		 * N.B. This ioctl never worked properly, but failed to
		 * return an error value. So returning '0' to keep compability
		 * with legacy applications.
		 */
		return 0;
	case SG_GET_LOW_DMA:
		return put_user((int) sdp->device->host->unchecked_isa_dma, ip);
	case SG_GET_SCSI_ID:
		if (!access_ok(VERIFY_WRITE, p, sizeof (sg_scsi_id_t)))
			return -EFAULT;
		else {
			sg_scsi_id_t __user *sg_idp = p;

			if (atomic_read(&sdp->detaching))
				return -ENODEV;
			__put_user((int) sdp->device->host->host_no,
				   &sg_idp->host_no);
			__put_user((int) sdp->device->channel,
				   &sg_idp->channel);
			__put_user((int) sdp->device->id, &sg_idp->scsi_id);
			__put_user((int) sdp->device->lun, &sg_idp->lun);
			__put_user((int) sdp->device->type, &sg_idp->scsi_type);
			__put_user((short) sdp->device->host->cmd_per_lun,
				   &sg_idp->h_cmd_per_lun);
			__put_user((short) sdp->device->queue_depth,
				   &sg_idp->d_queue_depth);
			__put_user(0, &sg_idp->unused[0]);
			__put_user(0, &sg_idp->unused[1]);
			return 0;
		}
	case SG_SET_FORCE_PACK_ID:
		result = get_user(val, ip);
		if (result)
			return result;
		sfp->force_packid = val ? 1 : 0;
		return 0;
	case SG_GET_PACK_ID:
		if (!access_ok(VERIFY_WRITE, ip, sizeof (int)))
			return -EFAULT;
		read_lock_irqsave(&sfp->rq_list_lock, iflags);
		list_for_each_entry(srp, &sfp->rq_list, entry) {
			if ((1 == srp->done) && (!srp->sg_io_owned)) {
				read_unlock_irqrestore(&sfp->rq_list_lock,
						       iflags);
				__put_user(srp->header.pack_id, ip);
				return 0;
			}
		}
		read_unlock_irqrestore(&sfp->rq_list_lock, iflags);
		__put_user(-1, ip);
		return 0;
	case SG_GET_NUM_WAITING:
		read_lock_irqsave(&sfp->rq_list_lock, iflags);
		val = 0;
		list_for_each_entry(srp, &sfp->rq_list, entry) {
			if ((1 == srp->done) && (!srp->sg_io_owned))
				++val;
		}
		read_unlock_irqrestore(&sfp->rq_list_lock, iflags);
		return put_user(val, ip);
	case SG_GET_SG_TABLESIZE:
		return put_user(sdp->sg_tablesize, ip);
	case SG_SET_RESERVED_SIZE:
		result = get_user(val, ip);
		if (result)
			return result;
                if (val < 0)
                        return -EINVAL;
		val = min_t(int, val,
			    max_sectors_bytes(sdp->device->request_queue));
		mutex_lock(&sfp->f_mutex);
		if (val != sfp->reserve.bufflen) {
			if (sfp->mmap_called ||
			    sfp->res_in_use) {
				mutex_unlock(&sfp->f_mutex);
				return -EBUSY;
			}

			sg_remove_scat(sfp, &sfp->reserve);
			sg_build_reserve(sfp, val);
		}
		mutex_unlock(&sfp->f_mutex);
		return 0;
	case SG_GET_RESERVED_SIZE:
		val = min_t(int, sfp->reserve.bufflen,
			    max_sectors_bytes(sdp->device->request_queue));
		return put_user(val, ip);
	case SG_SET_COMMAND_Q:
		result = get_user(val, ip);
		if (result)
			return result;
		sfp->cmd_q = val ? 1 : 0;
		return 0;
	case SG_GET_COMMAND_Q:
		return put_user((int) sfp->cmd_q, ip);
	case SG_SET_KEEP_ORPHAN:
		result = get_user(val, ip);
		if (result)
			return result;
		sfp->keep_orphan = val;
		return 0;
	case SG_GET_KEEP_ORPHAN:
		return put_user((int) sfp->keep_orphan, ip);
	case SG_NEXT_CMD_LEN:
		result = get_user(val, ip);
		if (result)
			return result;
		if (val > SG_MAX_CDB_SIZE)
			return -ENOMEM;
		sfp->next_cmd_len = (val > 0) ? val : 0;
		return 0;
	case SG_GET_VERSION_NUM:
		return put_user(sg_version_num, ip);
	case SG_GET_ACCESS_COUNT:
		/* faked - we don't have a real access count anymore */
		val = (sdp->device ? 1 : 0);
		return put_user(val, ip);
	case SG_GET_REQUEST_TABLE:
		if (!access_ok(VERIFY_WRITE, p, SZ_SG_REQ_INFO * SG_MAX_QUEUE))
			return -EFAULT;
		else {
			sg_req_info_t *rinfo;

			rinfo = kzalloc(SZ_SG_REQ_INFO * SG_MAX_QUEUE,
					GFP_KERNEL);
			if (!rinfo)
				return -ENOMEM;
			read_lock_irqsave(&sfp->rq_list_lock, iflags);
<<<<<<< HEAD
			val = 0;
			list_for_each_entry(srp, &sfp->rq_list, entry) {
				if (val >= SG_MAX_QUEUE)
					break;
				memset(&rinfo[val], 0, SZ_SG_REQ_INFO);
				rinfo[val].req_state = srp->done + 1;
				rinfo[val].problem =
					srp->header.masked_status &
					srp->header.host_status &
					srp->header.driver_status;
				if (srp->done)
					rinfo[val].duration =
						srp->header.duration;
				else {
					ms = jiffies_to_msecs(jiffies);
					rinfo[val].duration =
						(ms > srp->header.duration) ?
						(ms - srp->header.duration) : 0;
				}
				rinfo[val].orphan = srp->orphan;
				rinfo[val].sg_io_owned = srp->sg_io_owned;
				rinfo[val].pack_id = srp->header.pack_id;
				rinfo[val].usr_ptr = srp->header.usr_ptr;
				val++;
			}
=======
			sg_fill_request_table(sfp, rinfo);
>>>>>>> bb176f67
			read_unlock_irqrestore(&sfp->rq_list_lock, iflags);
			result = __copy_to_user(p, rinfo,
						SZ_SG_REQ_INFO * SG_MAX_QUEUE);
			result = result ? -EFAULT : 0;
			kfree(rinfo);
			return result;
		}
	case SG_EMULATED_HOST:
		if (atomic_read(&sdp->detaching))
			return -ENODEV;
		return put_user(sdp->device->host->hostt->emulated, ip);
	case SCSI_IOCTL_SEND_COMMAND:
		if (atomic_read(&sdp->detaching))
			return -ENODEV;
		if (read_only) {
			unsigned char opcode = WRITE_6;
			Scsi_Ioctl_Command __user *siocp = p;

			if (copy_from_user(&opcode, siocp->data, 1))
				return -EFAULT;
			if (sg_allow_access(filp, &opcode))
				return -EPERM;
		}
		return sg_scsi_ioctl(sdp->device->request_queue, NULL, filp->f_mode, p);
	case SG_SET_DEBUG:
		result = get_user(val, ip);
		if (result)
			return result;
		sdp->sgdebug = (char) val;
		return 0;
	case BLKSECTGET:
		return put_user(max_sectors_bytes(sdp->device->request_queue),
				ip);
	case BLKTRACESETUP:
		return blk_trace_setup(sdp->device->request_queue,
				       sdp->disk->disk_name,
				       MKDEV(SCSI_GENERIC_MAJOR, sdp->index),
				       NULL, p);
	case BLKTRACESTART:
		return blk_trace_startstop(sdp->device->request_queue, 1);
	case BLKTRACESTOP:
		return blk_trace_startstop(sdp->device->request_queue, 0);
	case BLKTRACETEARDOWN:
		return blk_trace_remove(sdp->device->request_queue);
	case SCSI_IOCTL_GET_IDLUN:
	case SCSI_IOCTL_GET_BUS_NUMBER:
	case SCSI_IOCTL_PROBE_HOST:
	case SG_GET_TRANSFORM:
	case SG_SCSI_RESET:
		if (atomic_read(&sdp->detaching))
			return -ENODEV;
		break;
	default:
		if (read_only)
			return -EPERM;	/* don't know so take safe approach */
		break;
	}

	result = scsi_ioctl_block_when_processing_errors(sdp->device,
			cmd_in, filp->f_flags & O_NDELAY);
	if (result)
		return result;
	return scsi_ioctl(sdp->device, cmd_in, p);
}

#ifdef CONFIG_COMPAT
static long sg_compat_ioctl(struct file *filp, unsigned int cmd_in, unsigned long arg)
{
	Sg_device *sdp;
	Sg_fd *sfp;
	struct scsi_device *sdev;

	if ((!(sfp = (Sg_fd *) filp->private_data)) || (!(sdp = sfp->parentdp)))
		return -ENXIO;

	sdev = sdp->device;
	if (sdev->host->hostt->compat_ioctl) { 
		int ret;

		ret = sdev->host->hostt->compat_ioctl(sdev, cmd_in, (void __user *)arg);

		return ret;
	}
	
	return -ENOIOCTLCMD;
}
#endif

static unsigned int
sg_poll(struct file *filp, poll_table * wait)
{
	unsigned int res = 0;
	Sg_device *sdp;
	Sg_fd *sfp;
	Sg_request *srp;
	int count = 0;
	unsigned long iflags;

	sfp = filp->private_data;
	if (!sfp)
		return POLLERR;
	sdp = sfp->parentdp;
	if (!sdp)
		return POLLERR;
	poll_wait(filp, &sfp->read_wait, wait);
	read_lock_irqsave(&sfp->rq_list_lock, iflags);
	list_for_each_entry(srp, &sfp->rq_list, entry) {
		/* if any read waiting, flag it */
		if ((0 == res) && (1 == srp->done) && (!srp->sg_io_owned))
			res = POLLIN | POLLRDNORM;
		++count;
	}
	read_unlock_irqrestore(&sfp->rq_list_lock, iflags);

	if (atomic_read(&sdp->detaching))
		res |= POLLHUP;
	else if (!sfp->cmd_q) {
		if (0 == count)
			res |= POLLOUT | POLLWRNORM;
	} else if (count < SG_MAX_QUEUE)
		res |= POLLOUT | POLLWRNORM;
	SCSI_LOG_TIMEOUT(3, sg_printk(KERN_INFO, sdp,
				      "sg_poll: res=0x%x\n", (int) res));
	return res;
}

static int
sg_fasync(int fd, struct file *filp, int mode)
{
	Sg_device *sdp;
	Sg_fd *sfp;

	if ((!(sfp = (Sg_fd *) filp->private_data)) || (!(sdp = sfp->parentdp)))
		return -ENXIO;
	SCSI_LOG_TIMEOUT(3, sg_printk(KERN_INFO, sdp,
				      "sg_fasync: mode=%d\n", mode));

	return fasync_helper(fd, filp, mode, &sfp->async_qp);
}

static int
sg_vma_fault(struct vm_fault *vmf)
{
	struct vm_area_struct *vma = vmf->vma;
	Sg_fd *sfp;
	unsigned long offset, len, sa;
	Sg_scatter_hold *rsv_schp;
	int k, length;

	if ((NULL == vma) || (!(sfp = (Sg_fd *) vma->vm_private_data)))
		return VM_FAULT_SIGBUS;
	rsv_schp = &sfp->reserve;
	offset = vmf->pgoff << PAGE_SHIFT;
	if (offset >= rsv_schp->bufflen)
		return VM_FAULT_SIGBUS;
	SCSI_LOG_TIMEOUT(3, sg_printk(KERN_INFO, sfp->parentdp,
				      "sg_vma_fault: offset=%lu, scatg=%d\n",
				      offset, rsv_schp->k_use_sg));
	sa = vma->vm_start;
	length = 1 << (PAGE_SHIFT + rsv_schp->page_order);
	for (k = 0; k < rsv_schp->k_use_sg && sa < vma->vm_end; k++) {
		len = vma->vm_end - sa;
		len = (len < length) ? len : length;
		if (offset < len) {
			struct page *page = nth_page(rsv_schp->pages[k],
						     offset >> PAGE_SHIFT);
			get_page(page);	/* increment page count */
			vmf->page = page;
			return 0; /* success */
		}
		sa += len;
		offset -= len;
	}

	return VM_FAULT_SIGBUS;
}

static const struct vm_operations_struct sg_mmap_vm_ops = {
	.fault = sg_vma_fault,
};

static int
sg_mmap(struct file *filp, struct vm_area_struct *vma)
{
	Sg_fd *sfp;
	unsigned long req_sz, len, sa;
	Sg_scatter_hold *rsv_schp;
	int k, length;
	int ret = 0;

	if ((!filp) || (!vma) || (!(sfp = (Sg_fd *) filp->private_data)))
		return -ENXIO;
	req_sz = vma->vm_end - vma->vm_start;
	SCSI_LOG_TIMEOUT(3, sg_printk(KERN_INFO, sfp->parentdp,
				      "sg_mmap starting, vm_start=%p, len=%d\n",
				      (void *) vma->vm_start, (int) req_sz));
	if (vma->vm_pgoff)
		return -EINVAL;	/* want no offset */
	rsv_schp = &sfp->reserve;
	mutex_lock(&sfp->f_mutex);
	if (req_sz > rsv_schp->bufflen) {
		ret = -ENOMEM;	/* cannot map more than reserved buffer */
		goto out;
	}

	sa = vma->vm_start;
	length = 1 << (PAGE_SHIFT + rsv_schp->page_order);
	for (k = 0; k < rsv_schp->k_use_sg && sa < vma->vm_end; k++) {
		len = vma->vm_end - sa;
		len = (len < length) ? len : length;
		sa += len;
	}

	sfp->mmap_called = 1;
	vma->vm_flags |= VM_IO | VM_DONTEXPAND | VM_DONTDUMP;
	vma->vm_private_data = sfp;
	vma->vm_ops = &sg_mmap_vm_ops;
out:
	mutex_unlock(&sfp->f_mutex);
	return ret;
}

static void
sg_rq_end_io_usercontext(struct work_struct *work)
{
	struct sg_request *srp = container_of(work, struct sg_request, ew.work);
	struct sg_fd *sfp = srp->parentfp;

	sg_finish_rem_req(srp);
	sg_remove_request(sfp, srp);
	kref_put(&sfp->f_ref, sg_remove_sfp);
}

/*
 * This function is a "bottom half" handler that is called by the mid
 * level when a command is completed (or has failed).
 */
static void
sg_rq_end_io(struct request *rq, blk_status_t status)
{
	struct sg_request *srp = rq->end_io_data;
	struct scsi_request *req = scsi_req(rq);
	Sg_device *sdp;
	Sg_fd *sfp;
	unsigned long iflags;
	unsigned int ms;
	char *sense;
	int result, resid, done = 1;

	if (WARN_ON(srp->done != 0))
		return;

	sfp = srp->parentfp;
	if (WARN_ON(sfp == NULL))
		return;

	sdp = sfp->parentdp;
	if (unlikely(atomic_read(&sdp->detaching)))
		pr_info("%s: device detaching\n", __func__);

	sense = req->sense;
	result = req->result;
	resid = req->resid_len;

	SCSI_LOG_TIMEOUT(4, sg_printk(KERN_INFO, sdp,
				      "sg_cmd_done: pack_id=%d, res=0x%x\n",
				      srp->header.pack_id, result));
	srp->header.resid = resid;
	ms = jiffies_to_msecs(jiffies);
	srp->header.duration = (ms > srp->header.duration) ?
				(ms - srp->header.duration) : 0;
	if (0 != result) {
		struct scsi_sense_hdr sshdr;

		srp->header.status = 0xff & result;
		srp->header.masked_status = status_byte(result);
		srp->header.msg_status = msg_byte(result);
		srp->header.host_status = host_byte(result);
		srp->header.driver_status = driver_byte(result);
		if ((sdp->sgdebug > 0) &&
		    ((CHECK_CONDITION == srp->header.masked_status) ||
		     (COMMAND_TERMINATED == srp->header.masked_status)))
			__scsi_print_sense(sdp->device, __func__, sense,
					   SCSI_SENSE_BUFFERSIZE);

		/* Following if statement is a patch supplied by Eric Youngdale */
		if (driver_byte(result) != 0
		    && scsi_normalize_sense(sense, SCSI_SENSE_BUFFERSIZE, &sshdr)
		    && !scsi_sense_is_deferred(&sshdr)
		    && sshdr.sense_key == UNIT_ATTENTION
		    && sdp->device->removable) {
			/* Detected possible disc change. Set the bit - this */
			/* may be used if there are filesystems using this device */
			sdp->device->changed = 1;
		}
	}

	if (req->sense_len)
		memcpy(srp->sense_b, req->sense, SCSI_SENSE_BUFFERSIZE);

	/* Rely on write phase to clean out srp status values, so no "else" */

	/*
	 * Free the request as soon as it is complete so that its resources
	 * can be reused without waiting for userspace to read() the
	 * result.  But keep the associated bio (if any) around until
	 * blk_rq_unmap_user() can be called from user context.
	 */
	srp->rq = NULL;
	scsi_req_free_cmd(scsi_req(rq));
	__blk_put_request(rq->q, rq);

	write_lock_irqsave(&sfp->rq_list_lock, iflags);
	if (unlikely(srp->orphan)) {
		if (sfp->keep_orphan)
			srp->sg_io_owned = 0;
		else
			done = 0;
	}
	srp->done = done;
	write_unlock_irqrestore(&sfp->rq_list_lock, iflags);

	if (likely(done)) {
		/* Now wake up any sg_read() that is waiting for this
		 * packet.
		 */
		wake_up_interruptible(&sfp->read_wait);
		kill_fasync(&sfp->async_qp, SIGPOLL, POLL_IN);
		kref_put(&sfp->f_ref, sg_remove_sfp);
	} else {
		INIT_WORK(&srp->ew.work, sg_rq_end_io_usercontext);
		schedule_work(&srp->ew.work);
	}
}

static const struct file_operations sg_fops = {
	.owner = THIS_MODULE,
	.read = sg_read,
	.write = sg_write,
	.poll = sg_poll,
	.unlocked_ioctl = sg_ioctl,
#ifdef CONFIG_COMPAT
	.compat_ioctl = sg_compat_ioctl,
#endif
	.open = sg_open,
	.mmap = sg_mmap,
	.release = sg_release,
	.fasync = sg_fasync,
	.llseek = no_llseek,
};

static struct class *sg_sysfs_class;

static int sg_sysfs_valid = 0;

static Sg_device *
sg_alloc(struct gendisk *disk, struct scsi_device *scsidp)
{
	struct request_queue *q = scsidp->request_queue;
	Sg_device *sdp;
	unsigned long iflags;
	int error;
	u32 k;

	sdp = kzalloc(sizeof(Sg_device), GFP_KERNEL);
	if (!sdp) {
		sdev_printk(KERN_WARNING, scsidp, "%s: kmalloc Sg_device "
			    "failure\n", __func__);
		return ERR_PTR(-ENOMEM);
	}

	idr_preload(GFP_KERNEL);
	write_lock_irqsave(&sg_index_lock, iflags);

	error = idr_alloc(&sg_index_idr, sdp, 0, SG_MAX_DEVS, GFP_NOWAIT);
	if (error < 0) {
		if (error == -ENOSPC) {
			sdev_printk(KERN_WARNING, scsidp,
				    "Unable to attach sg device type=%d, minor number exceeds %d\n",
				    scsidp->type, SG_MAX_DEVS - 1);
			error = -ENODEV;
		} else {
			sdev_printk(KERN_WARNING, scsidp, "%s: idr "
				    "allocation Sg_device failure: %d\n",
				    __func__, error);
		}
		goto out_unlock;
	}
	k = error;

	SCSI_LOG_TIMEOUT(3, sdev_printk(KERN_INFO, scsidp,
					"sg_alloc: dev=%d \n", k));
	sprintf(disk->disk_name, "sg%d", k);
	disk->first_minor = k;
	sdp->disk = disk;
	sdp->device = scsidp;
	mutex_init(&sdp->open_rel_lock);
	INIT_LIST_HEAD(&sdp->sfds);
	init_waitqueue_head(&sdp->open_wait);
	atomic_set(&sdp->detaching, 0);
	rwlock_init(&sdp->sfd_lock);
	sdp->sg_tablesize = queue_max_segments(q);
	sdp->index = k;
	kref_init(&sdp->d_ref);
	error = 0;

out_unlock:
	write_unlock_irqrestore(&sg_index_lock, iflags);
	idr_preload_end();

	if (error) {
		kfree(sdp);
		return ERR_PTR(error);
	}
	return sdp;
}

static int
sg_add_device(struct device *cl_dev, struct class_interface *cl_intf)
{
	struct scsi_device *scsidp = to_scsi_device(cl_dev->parent);
	struct gendisk *disk;
	Sg_device *sdp = NULL;
	struct cdev * cdev = NULL;
	int error;
	unsigned long iflags;

	disk = alloc_disk(1);
	if (!disk) {
		pr_warn("%s: alloc_disk failed\n", __func__);
		return -ENOMEM;
	}
	disk->major = SCSI_GENERIC_MAJOR;

	error = -ENOMEM;
	cdev = cdev_alloc();
	if (!cdev) {
		pr_warn("%s: cdev_alloc failed\n", __func__);
		goto out;
	}
	cdev->owner = THIS_MODULE;
	cdev->ops = &sg_fops;

	sdp = sg_alloc(disk, scsidp);
	if (IS_ERR(sdp)) {
		pr_warn("%s: sg_alloc failed\n", __func__);
		error = PTR_ERR(sdp);
		goto out;
	}

	error = cdev_add(cdev, MKDEV(SCSI_GENERIC_MAJOR, sdp->index), 1);
	if (error)
		goto cdev_add_err;

	sdp->cdev = cdev;
	if (sg_sysfs_valid) {
		struct device *sg_class_member;

		sg_class_member = device_create(sg_sysfs_class, cl_dev->parent,
						MKDEV(SCSI_GENERIC_MAJOR,
						      sdp->index),
						sdp, "%s", disk->disk_name);
		if (IS_ERR(sg_class_member)) {
			pr_err("%s: device_create failed\n", __func__);
			error = PTR_ERR(sg_class_member);
			goto cdev_add_err;
		}
		error = sysfs_create_link(&scsidp->sdev_gendev.kobj,
					  &sg_class_member->kobj, "generic");
		if (error)
			pr_err("%s: unable to make symlink 'generic' back "
			       "to sg%d\n", __func__, sdp->index);
	} else
		pr_warn("%s: sg_sys Invalid\n", __func__);

	sdev_printk(KERN_NOTICE, scsidp, "Attached scsi generic sg%d "
		    "type %d\n", sdp->index, scsidp->type);

	dev_set_drvdata(cl_dev, sdp);

	return 0;

cdev_add_err:
	write_lock_irqsave(&sg_index_lock, iflags);
	idr_remove(&sg_index_idr, sdp->index);
	write_unlock_irqrestore(&sg_index_lock, iflags);
	kfree(sdp);

out:
	put_disk(disk);
	if (cdev)
		cdev_del(cdev);
	return error;
}

static void
sg_device_destroy(struct kref *kref)
{
	struct sg_device *sdp = container_of(kref, struct sg_device, d_ref);
	unsigned long flags;

	/* CAUTION!  Note that the device can still be found via idr_find()
	 * even though the refcount is 0.  Therefore, do idr_remove() BEFORE
	 * any other cleanup.
	 */

	write_lock_irqsave(&sg_index_lock, flags);
	idr_remove(&sg_index_idr, sdp->index);
	write_unlock_irqrestore(&sg_index_lock, flags);

	SCSI_LOG_TIMEOUT(3,
		sg_printk(KERN_INFO, sdp, "sg_device_destroy\n"));

	put_disk(sdp->disk);
	kfree(sdp);
}

static void
sg_remove_device(struct device *cl_dev, struct class_interface *cl_intf)
{
	struct scsi_device *scsidp = to_scsi_device(cl_dev->parent);
	Sg_device *sdp = dev_get_drvdata(cl_dev);
	unsigned long iflags;
	Sg_fd *sfp;
	int val;

	if (!sdp)
		return;
	/* want sdp->detaching non-zero as soon as possible */
	val = atomic_inc_return(&sdp->detaching);
	if (val > 1)
		return; /* only want to do following once per device */

	SCSI_LOG_TIMEOUT(3, sg_printk(KERN_INFO, sdp,
				      "%s\n", __func__));

	read_lock_irqsave(&sdp->sfd_lock, iflags);
	list_for_each_entry(sfp, &sdp->sfds, sfd_siblings) {
		wake_up_interruptible_all(&sfp->read_wait);
		kill_fasync(&sfp->async_qp, SIGPOLL, POLL_HUP);
	}
	wake_up_interruptible_all(&sdp->open_wait);
	read_unlock_irqrestore(&sdp->sfd_lock, iflags);

	sysfs_remove_link(&scsidp->sdev_gendev.kobj, "generic");
	device_destroy(sg_sysfs_class, MKDEV(SCSI_GENERIC_MAJOR, sdp->index));
	cdev_del(sdp->cdev);
	sdp->cdev = NULL;

	kref_put(&sdp->d_ref, sg_device_destroy);
}

module_param_named(scatter_elem_sz, scatter_elem_sz, int, S_IRUGO | S_IWUSR);
module_param_named(def_reserved_size, def_reserved_size, int,
		   S_IRUGO | S_IWUSR);
module_param_named(allow_dio, sg_allow_dio, int, S_IRUGO | S_IWUSR);

MODULE_AUTHOR("Douglas Gilbert");
MODULE_DESCRIPTION("SCSI generic (sg) driver");
MODULE_LICENSE("GPL");
MODULE_VERSION(SG_VERSION_STR);
MODULE_ALIAS_CHARDEV_MAJOR(SCSI_GENERIC_MAJOR);

MODULE_PARM_DESC(scatter_elem_sz, "scatter gather element "
                "size (default: max(SG_SCATTER_SZ, PAGE_SIZE))");
MODULE_PARM_DESC(def_reserved_size, "size of buffer reserved for each fd");
MODULE_PARM_DESC(allow_dio, "allow direct I/O (default: 0 (disallow))");

static int __init
init_sg(void)
{
	int rc;

	if (scatter_elem_sz < PAGE_SIZE) {
		scatter_elem_sz = PAGE_SIZE;
		scatter_elem_sz_prev = scatter_elem_sz;
	}
	if (def_reserved_size >= 0)
		sg_big_buff = def_reserved_size;
	else
		def_reserved_size = sg_big_buff;

	rc = register_chrdev_region(MKDEV(SCSI_GENERIC_MAJOR, 0), 
				    SG_MAX_DEVS, "sg");
	if (rc)
		return rc;
        sg_sysfs_class = class_create(THIS_MODULE, "scsi_generic");
        if ( IS_ERR(sg_sysfs_class) ) {
		rc = PTR_ERR(sg_sysfs_class);
		goto err_out;
        }
	sg_sysfs_valid = 1;
	rc = scsi_register_interface(&sg_interface);
	if (0 == rc) {
#ifdef CONFIG_SCSI_PROC_FS
		sg_proc_init();
#endif				/* CONFIG_SCSI_PROC_FS */
		return 0;
	}
	class_destroy(sg_sysfs_class);
err_out:
	unregister_chrdev_region(MKDEV(SCSI_GENERIC_MAJOR, 0), SG_MAX_DEVS);
	return rc;
}

static void __exit
exit_sg(void)
{
#ifdef CONFIG_SCSI_PROC_FS
	sg_proc_cleanup();
#endif				/* CONFIG_SCSI_PROC_FS */
	scsi_unregister_interface(&sg_interface);
	class_destroy(sg_sysfs_class);
	sg_sysfs_valid = 0;
	unregister_chrdev_region(MKDEV(SCSI_GENERIC_MAJOR, 0),
				 SG_MAX_DEVS);
	idr_destroy(&sg_index_idr);
}

static int
sg_start_req(Sg_request *srp, unsigned char *cmd)
{
	int res;
	struct request *rq;
	struct scsi_request *req;
	Sg_fd *sfp = srp->parentfp;
	sg_io_hdr_t *hp = &srp->header;
	int dxfer_len = (int) hp->dxfer_len;
	int dxfer_dir = hp->dxfer_direction;
	unsigned int iov_count = hp->iovec_count;
	Sg_scatter_hold *req_schp = &srp->data;
	Sg_scatter_hold *rsv_schp = &sfp->reserve;
	struct request_queue *q = sfp->parentdp->device->request_queue;
	struct rq_map_data *md, map_data;
	int rw = hp->dxfer_direction == SG_DXFER_TO_DEV ? WRITE : READ;
	unsigned char *long_cmdp = NULL;

	SCSI_LOG_TIMEOUT(4, sg_printk(KERN_INFO, sfp->parentdp,
				      "sg_start_req: dxfer_len=%d\n",
				      dxfer_len));

	if (hp->cmd_len > BLK_MAX_CDB) {
		long_cmdp = kzalloc(hp->cmd_len, GFP_KERNEL);
		if (!long_cmdp)
			return -ENOMEM;
	}

	/*
	 * NOTE
	 *
	 * With scsi-mq enabled, there are a fixed number of preallocated
	 * requests equal in number to shost->can_queue.  If all of the
	 * preallocated requests are already in use, then using GFP_ATOMIC with
	 * blk_get_request() will return -EWOULDBLOCK, whereas using GFP_KERNEL
	 * will cause blk_get_request() to sleep until an active command
	 * completes, freeing up a request.  Neither option is ideal, but
	 * GFP_KERNEL is the better choice to prevent userspace from getting an
	 * unexpected EWOULDBLOCK.
	 *
	 * With scsi-mq disabled, blk_get_request() with GFP_KERNEL usually
	 * does not sleep except under memory pressure.
	 */
	rq = blk_get_request(q, hp->dxfer_direction == SG_DXFER_TO_DEV ?
			REQ_OP_SCSI_OUT : REQ_OP_SCSI_IN, GFP_KERNEL);
	if (IS_ERR(rq)) {
		kfree(long_cmdp);
		return PTR_ERR(rq);
	}
	req = scsi_req(rq);

	if (hp->cmd_len > BLK_MAX_CDB)
		req->cmd = long_cmdp;
	memcpy(req->cmd, cmd, hp->cmd_len);
	req->cmd_len = hp->cmd_len;

	srp->rq = rq;
	rq->end_io_data = srp;
	req->retries = SG_DEFAULT_RETRIES;

	if ((dxfer_len <= 0) || (dxfer_dir == SG_DXFER_NONE))
		return 0;

	if (sg_allow_dio && hp->flags & SG_FLAG_DIRECT_IO &&
	    dxfer_dir != SG_DXFER_UNKNOWN && !iov_count &&
	    !sfp->parentdp->device->host->unchecked_isa_dma &&
	    blk_rq_aligned(q, (unsigned long)hp->dxferp, dxfer_len))
		md = NULL;
	else
		md = &map_data;

	if (md) {
		mutex_lock(&sfp->f_mutex);
		if (dxfer_len <= rsv_schp->bufflen &&
		    !sfp->res_in_use) {
			sfp->res_in_use = 1;
			sg_link_reserve(sfp, srp, dxfer_len);
		} else if (hp->flags & SG_FLAG_MMAP_IO) {
			res = -EBUSY; /* sfp->res_in_use == 1 */
			if (dxfer_len > rsv_schp->bufflen)
				res = -ENOMEM;
			mutex_unlock(&sfp->f_mutex);
			return res;
		} else {
			res = sg_build_indirect(req_schp, sfp, dxfer_len);
			if (res) {
				mutex_unlock(&sfp->f_mutex);
				return res;
			}
		}
		mutex_unlock(&sfp->f_mutex);

		md->pages = req_schp->pages;
		md->page_order = req_schp->page_order;
		md->nr_entries = req_schp->k_use_sg;
		md->offset = 0;
		md->null_mapped = hp->dxferp ? 0 : 1;
		if (dxfer_dir == SG_DXFER_TO_FROM_DEV)
			md->from_user = 1;
		else
			md->from_user = 0;
	}

	if (iov_count) {
		struct iovec *iov = NULL;
		struct iov_iter i;

		res = import_iovec(rw, hp->dxferp, iov_count, 0, &iov, &i);
		if (res < 0)
			return res;

		iov_iter_truncate(&i, hp->dxfer_len);
		if (!iov_iter_count(&i)) {
			kfree(iov);
			return -EINVAL;
		}

		res = blk_rq_map_user_iov(q, rq, md, &i, GFP_ATOMIC);
		kfree(iov);
	} else
		res = blk_rq_map_user(q, rq, md, hp->dxferp,
				      hp->dxfer_len, GFP_ATOMIC);

	if (!res) {
		srp->bio = rq->bio;

		if (!md) {
			req_schp->dio_in_use = 1;
			hp->info |= SG_INFO_DIRECT_IO;
		}
	}
	return res;
}

static int
sg_finish_rem_req(Sg_request *srp)
{
	int ret = 0;

	Sg_fd *sfp = srp->parentfp;
	Sg_scatter_hold *req_schp = &srp->data;

	SCSI_LOG_TIMEOUT(4, sg_printk(KERN_INFO, sfp->parentdp,
				      "sg_finish_rem_req: res_used=%d\n",
				      (int) srp->res_used));
	if (srp->bio)
		ret = blk_rq_unmap_user(srp->bio);

	if (srp->rq) {
		scsi_req_free_cmd(scsi_req(srp->rq));
		blk_put_request(srp->rq);
	}

	if (srp->res_used)
		sg_unlink_reserve(sfp, srp);
	else
		sg_remove_scat(sfp, req_schp);

	return ret;
}

static int
sg_build_sgat(Sg_scatter_hold * schp, const Sg_fd * sfp, int tablesize)
{
	int sg_bufflen = tablesize * sizeof(struct page *);
	gfp_t gfp_flags = GFP_ATOMIC | __GFP_NOWARN;

	schp->pages = kzalloc(sg_bufflen, gfp_flags);
	if (!schp->pages)
		return -ENOMEM;
	schp->sglist_len = sg_bufflen;
	return tablesize;	/* number of scat_gath elements allocated */
}

static int
sg_build_indirect(Sg_scatter_hold * schp, Sg_fd * sfp, int buff_size)
{
	int ret_sz = 0, i, k, rem_sz, num, mx_sc_elems;
	int sg_tablesize = sfp->parentdp->sg_tablesize;
	int blk_size = buff_size, order;
	gfp_t gfp_mask = GFP_ATOMIC | __GFP_COMP | __GFP_NOWARN;
	struct sg_device *sdp = sfp->parentdp;

	if (blk_size < 0)
		return -EFAULT;
	if (0 == blk_size)
		++blk_size;	/* don't know why */
	/* round request up to next highest SG_SECTOR_SZ byte boundary */
	blk_size = ALIGN(blk_size, SG_SECTOR_SZ);
	SCSI_LOG_TIMEOUT(4, sg_printk(KERN_INFO, sfp->parentdp,
		"sg_build_indirect: buff_size=%d, blk_size=%d\n",
		buff_size, blk_size));

	/* N.B. ret_sz carried into this block ... */
	mx_sc_elems = sg_build_sgat(schp, sfp, sg_tablesize);
	if (mx_sc_elems < 0)
		return mx_sc_elems;	/* most likely -ENOMEM */

	num = scatter_elem_sz;
	if (unlikely(num != scatter_elem_sz_prev)) {
		if (num < PAGE_SIZE) {
			scatter_elem_sz = PAGE_SIZE;
			scatter_elem_sz_prev = PAGE_SIZE;
		} else
			scatter_elem_sz_prev = num;
	}

	if (sdp->device->host->unchecked_isa_dma)
		gfp_mask |= GFP_DMA;

	if (!capable(CAP_SYS_ADMIN) || !capable(CAP_SYS_RAWIO))
		gfp_mask |= __GFP_ZERO;

	order = get_order(num);
retry:
	ret_sz = 1 << (PAGE_SHIFT + order);

	for (k = 0, rem_sz = blk_size; rem_sz > 0 && k < mx_sc_elems;
	     k++, rem_sz -= ret_sz) {

		num = (rem_sz > scatter_elem_sz_prev) ?
			scatter_elem_sz_prev : rem_sz;

		schp->pages[k] = alloc_pages(gfp_mask, order);
		if (!schp->pages[k])
			goto out;

		if (num == scatter_elem_sz_prev) {
			if (unlikely(ret_sz > scatter_elem_sz_prev)) {
				scatter_elem_sz = ret_sz;
				scatter_elem_sz_prev = ret_sz;
			}
		}

		SCSI_LOG_TIMEOUT(5, sg_printk(KERN_INFO, sfp->parentdp,
				 "sg_build_indirect: k=%d, num=%d, ret_sz=%d\n",
				 k, num, ret_sz));
	}		/* end of for loop */

	schp->page_order = order;
	schp->k_use_sg = k;
	SCSI_LOG_TIMEOUT(5, sg_printk(KERN_INFO, sfp->parentdp,
			 "sg_build_indirect: k_use_sg=%d, rem_sz=%d\n",
			 k, rem_sz));

	schp->bufflen = blk_size;
	if (rem_sz > 0)	/* must have failed */
		return -ENOMEM;
	return 0;
out:
	for (i = 0; i < k; i++)
		__free_pages(schp->pages[i], order);

	if (--order >= 0)
		goto retry;

	return -ENOMEM;
}

static void
sg_remove_scat(Sg_fd * sfp, Sg_scatter_hold * schp)
{
	SCSI_LOG_TIMEOUT(4, sg_printk(KERN_INFO, sfp->parentdp,
			 "sg_remove_scat: k_use_sg=%d\n", schp->k_use_sg));
	if (schp->pages && schp->sglist_len > 0) {
		if (!schp->dio_in_use) {
			int k;

			for (k = 0; k < schp->k_use_sg && schp->pages[k]; k++) {
				SCSI_LOG_TIMEOUT(5,
					sg_printk(KERN_INFO, sfp->parentdp,
					"sg_remove_scat: k=%d, pg=0x%p\n",
					k, schp->pages[k]));
				__free_pages(schp->pages[k], schp->page_order);
			}

			kfree(schp->pages);
		}
	}
	memset(schp, 0, sizeof (*schp));
}

static int
sg_read_oxfer(Sg_request * srp, char __user *outp, int num_read_xfer)
{
	Sg_scatter_hold *schp = &srp->data;
	int k, num;

	SCSI_LOG_TIMEOUT(4, sg_printk(KERN_INFO, srp->parentfp->parentdp,
			 "sg_read_oxfer: num_read_xfer=%d\n",
			 num_read_xfer));
	if ((!outp) || (num_read_xfer <= 0))
		return 0;

	num = 1 << (PAGE_SHIFT + schp->page_order);
	for (k = 0; k < schp->k_use_sg && schp->pages[k]; k++) {
		if (num > num_read_xfer) {
			if (__copy_to_user(outp, page_address(schp->pages[k]),
					   num_read_xfer))
				return -EFAULT;
			break;
		} else {
			if (__copy_to_user(outp, page_address(schp->pages[k]),
					   num))
				return -EFAULT;
			num_read_xfer -= num;
			if (num_read_xfer <= 0)
				break;
			outp += num;
		}
	}

	return 0;
}

static void
sg_build_reserve(Sg_fd * sfp, int req_size)
{
	Sg_scatter_hold *schp = &sfp->reserve;

	SCSI_LOG_TIMEOUT(4, sg_printk(KERN_INFO, sfp->parentdp,
			 "sg_build_reserve: req_size=%d\n", req_size));
	do {
		if (req_size < PAGE_SIZE)
			req_size = PAGE_SIZE;
		if (0 == sg_build_indirect(schp, sfp, req_size))
			return;
		else
			sg_remove_scat(sfp, schp);
		req_size >>= 1;	/* divide by 2 */
	} while (req_size > (PAGE_SIZE / 2));
}

static void
sg_link_reserve(Sg_fd * sfp, Sg_request * srp, int size)
{
	Sg_scatter_hold *req_schp = &srp->data;
	Sg_scatter_hold *rsv_schp = &sfp->reserve;
	int k, num, rem;

	srp->res_used = 1;
	SCSI_LOG_TIMEOUT(4, sg_printk(KERN_INFO, sfp->parentdp,
			 "sg_link_reserve: size=%d\n", size));
	rem = size;

	num = 1 << (PAGE_SHIFT + rsv_schp->page_order);
	for (k = 0; k < rsv_schp->k_use_sg; k++) {
		if (rem <= num) {
			req_schp->k_use_sg = k + 1;
			req_schp->sglist_len = rsv_schp->sglist_len;
			req_schp->pages = rsv_schp->pages;

			req_schp->bufflen = size;
			req_schp->page_order = rsv_schp->page_order;
			break;
		} else
			rem -= num;
	}

	if (k >= rsv_schp->k_use_sg)
		SCSI_LOG_TIMEOUT(1, sg_printk(KERN_INFO, sfp->parentdp,
				 "sg_link_reserve: BAD size\n"));
}

static void
sg_unlink_reserve(Sg_fd * sfp, Sg_request * srp)
{
	Sg_scatter_hold *req_schp = &srp->data;

	SCSI_LOG_TIMEOUT(4, sg_printk(KERN_INFO, srp->parentfp->parentdp,
				      "sg_unlink_reserve: req->k_use_sg=%d\n",
				      (int) req_schp->k_use_sg));
	req_schp->k_use_sg = 0;
	req_schp->bufflen = 0;
	req_schp->pages = NULL;
	req_schp->page_order = 0;
	req_schp->sglist_len = 0;
	srp->res_used = 0;
	/* Called without mutex lock to avoid deadlock */
	sfp->res_in_use = 0;
}

static Sg_request *
sg_get_rq_mark(Sg_fd * sfp, int pack_id)
{
	Sg_request *resp;
	unsigned long iflags;

	write_lock_irqsave(&sfp->rq_list_lock, iflags);
	list_for_each_entry(resp, &sfp->rq_list, entry) {
		/* look for requests that are ready + not SG_IO owned */
		if ((1 == resp->done) && (!resp->sg_io_owned) &&
		    ((-1 == pack_id) || (resp->header.pack_id == pack_id))) {
			resp->done = 2;	/* guard against other readers */
			write_unlock_irqrestore(&sfp->rq_list_lock, iflags);
			return resp;
		}
	}
	write_unlock_irqrestore(&sfp->rq_list_lock, iflags);
	return NULL;
}

/* always adds to end of list */
static Sg_request *
sg_add_request(Sg_fd * sfp)
{
	int k;
	unsigned long iflags;
	Sg_request *rp = sfp->req_arr;

	write_lock_irqsave(&sfp->rq_list_lock, iflags);
	if (!list_empty(&sfp->rq_list)) {
		if (!sfp->cmd_q)
			goto out_unlock;

		for (k = 0; k < SG_MAX_QUEUE; ++k, ++rp) {
			if (!rp->parentfp)
				break;
		}
		if (k >= SG_MAX_QUEUE)
			goto out_unlock;
	}
	memset(rp, 0, sizeof (Sg_request));
	rp->parentfp = sfp;
	rp->header.duration = jiffies_to_msecs(jiffies);
	list_add_tail(&rp->entry, &sfp->rq_list);
	write_unlock_irqrestore(&sfp->rq_list_lock, iflags);
	return rp;
out_unlock:
	write_unlock_irqrestore(&sfp->rq_list_lock, iflags);
	return NULL;
}

/* Return of 1 for found; 0 for not found */
static int
sg_remove_request(Sg_fd * sfp, Sg_request * srp)
{
	unsigned long iflags;
	int res = 0;

	if (!sfp || !srp || list_empty(&sfp->rq_list))
		return res;
	write_lock_irqsave(&sfp->rq_list_lock, iflags);
	if (!list_empty(&srp->entry)) {
		list_del(&srp->entry);
		srp->parentfp = NULL;
		res = 1;
	}
	write_unlock_irqrestore(&sfp->rq_list_lock, iflags);
	return res;
}

static Sg_fd *
sg_add_sfp(Sg_device * sdp)
{
	Sg_fd *sfp;
	unsigned long iflags;
	int bufflen;

	sfp = kzalloc(sizeof(*sfp), GFP_ATOMIC | __GFP_NOWARN);
	if (!sfp)
		return ERR_PTR(-ENOMEM);

	init_waitqueue_head(&sfp->read_wait);
	rwlock_init(&sfp->rq_list_lock);
	INIT_LIST_HEAD(&sfp->rq_list);
	kref_init(&sfp->f_ref);
	mutex_init(&sfp->f_mutex);
	sfp->timeout = SG_DEFAULT_TIMEOUT;
	sfp->timeout_user = SG_DEFAULT_TIMEOUT_USER;
	sfp->force_packid = SG_DEF_FORCE_PACK_ID;
	sfp->cmd_q = SG_DEF_COMMAND_Q;
	sfp->keep_orphan = SG_DEF_KEEP_ORPHAN;
	sfp->parentdp = sdp;
	write_lock_irqsave(&sdp->sfd_lock, iflags);
	if (atomic_read(&sdp->detaching)) {
		write_unlock_irqrestore(&sdp->sfd_lock, iflags);
		return ERR_PTR(-ENODEV);
	}
	list_add_tail(&sfp->sfd_siblings, &sdp->sfds);
	write_unlock_irqrestore(&sdp->sfd_lock, iflags);
	SCSI_LOG_TIMEOUT(3, sg_printk(KERN_INFO, sdp,
				      "sg_add_sfp: sfp=0x%p\n", sfp));
	if (unlikely(sg_big_buff != def_reserved_size))
		sg_big_buff = def_reserved_size;

	bufflen = min_t(int, sg_big_buff,
			max_sectors_bytes(sdp->device->request_queue));
	sg_build_reserve(sfp, bufflen);
	SCSI_LOG_TIMEOUT(3, sg_printk(KERN_INFO, sdp,
				      "sg_add_sfp: bufflen=%d, k_use_sg=%d\n",
				      sfp->reserve.bufflen,
				      sfp->reserve.k_use_sg));

	kref_get(&sdp->d_ref);
	__module_get(THIS_MODULE);
	return sfp;
}

static void
sg_remove_sfp_usercontext(struct work_struct *work)
{
	struct sg_fd *sfp = container_of(work, struct sg_fd, ew.work);
	struct sg_device *sdp = sfp->parentdp;
	Sg_request *srp;
	unsigned long iflags;

	/* Cleanup any responses which were never read(). */
	write_lock_irqsave(&sfp->rq_list_lock, iflags);
	while (!list_empty(&sfp->rq_list)) {
		srp = list_first_entry(&sfp->rq_list, Sg_request, entry);
		sg_finish_rem_req(srp);
		list_del(&srp->entry);
		srp->parentfp = NULL;
	}
	write_unlock_irqrestore(&sfp->rq_list_lock, iflags);

	if (sfp->reserve.bufflen > 0) {
		SCSI_LOG_TIMEOUT(6, sg_printk(KERN_INFO, sdp,
				"sg_remove_sfp:    bufflen=%d, k_use_sg=%d\n",
				(int) sfp->reserve.bufflen,
				(int) sfp->reserve.k_use_sg));
		sg_remove_scat(sfp, &sfp->reserve);
	}

	SCSI_LOG_TIMEOUT(6, sg_printk(KERN_INFO, sdp,
			"sg_remove_sfp: sfp=0x%p\n", sfp));
	kfree(sfp);

	scsi_device_put(sdp->device);
	kref_put(&sdp->d_ref, sg_device_destroy);
	module_put(THIS_MODULE);
}

static void
sg_remove_sfp(struct kref *kref)
{
	struct sg_fd *sfp = container_of(kref, struct sg_fd, f_ref);
	struct sg_device *sdp = sfp->parentdp;
	unsigned long iflags;

	write_lock_irqsave(&sdp->sfd_lock, iflags);
	list_del(&sfp->sfd_siblings);
	write_unlock_irqrestore(&sdp->sfd_lock, iflags);

	INIT_WORK(&sfp->ew.work, sg_remove_sfp_usercontext);
	schedule_work(&sfp->ew.work);
}

#ifdef CONFIG_SCSI_PROC_FS
static int
sg_idr_max_id(int id, void *p, void *data)
{
	int *k = data;

	if (*k < id)
		*k = id;

	return 0;
}

static int
sg_last_dev(void)
{
	int k = -1;
	unsigned long iflags;

	read_lock_irqsave(&sg_index_lock, iflags);
	idr_for_each(&sg_index_idr, sg_idr_max_id, &k);
	read_unlock_irqrestore(&sg_index_lock, iflags);
	return k + 1;		/* origin 1 */
}
#endif

/* must be called with sg_index_lock held */
static Sg_device *sg_lookup_dev(int dev)
{
	return idr_find(&sg_index_idr, dev);
}

static Sg_device *
sg_get_dev(int dev)
{
	struct sg_device *sdp;
	unsigned long flags;

	read_lock_irqsave(&sg_index_lock, flags);
	sdp = sg_lookup_dev(dev);
	if (!sdp)
		sdp = ERR_PTR(-ENXIO);
	else if (atomic_read(&sdp->detaching)) {
		/* If sdp->detaching, then the refcount may already be 0, in
		 * which case it would be a bug to do kref_get().
		 */
		sdp = ERR_PTR(-ENODEV);
	} else
		kref_get(&sdp->d_ref);
	read_unlock_irqrestore(&sg_index_lock, flags);

	return sdp;
}

#ifdef CONFIG_SCSI_PROC_FS

static struct proc_dir_entry *sg_proc_sgp = NULL;

static char sg_proc_sg_dirname[] = "scsi/sg";

static int sg_proc_seq_show_int(struct seq_file *s, void *v);

static int sg_proc_single_open_adio(struct inode *inode, struct file *file);
static ssize_t sg_proc_write_adio(struct file *filp, const char __user *buffer,
			          size_t count, loff_t *off);
static const struct file_operations adio_fops = {
	.owner = THIS_MODULE,
	.open = sg_proc_single_open_adio,
	.read = seq_read,
	.llseek = seq_lseek,
	.write = sg_proc_write_adio,
	.release = single_release,
};

static int sg_proc_single_open_dressz(struct inode *inode, struct file *file);
static ssize_t sg_proc_write_dressz(struct file *filp, 
		const char __user *buffer, size_t count, loff_t *off);
static const struct file_operations dressz_fops = {
	.owner = THIS_MODULE,
	.open = sg_proc_single_open_dressz,
	.read = seq_read,
	.llseek = seq_lseek,
	.write = sg_proc_write_dressz,
	.release = single_release,
};

static int sg_proc_seq_show_version(struct seq_file *s, void *v);
static int sg_proc_single_open_version(struct inode *inode, struct file *file);
static const struct file_operations version_fops = {
	.owner = THIS_MODULE,
	.open = sg_proc_single_open_version,
	.read = seq_read,
	.llseek = seq_lseek,
	.release = single_release,
};

static int sg_proc_seq_show_devhdr(struct seq_file *s, void *v);
static int sg_proc_single_open_devhdr(struct inode *inode, struct file *file);
static const struct file_operations devhdr_fops = {
	.owner = THIS_MODULE,
	.open = sg_proc_single_open_devhdr,
	.read = seq_read,
	.llseek = seq_lseek,
	.release = single_release,
};

static int sg_proc_seq_show_dev(struct seq_file *s, void *v);
static int sg_proc_open_dev(struct inode *inode, struct file *file);
static void * dev_seq_start(struct seq_file *s, loff_t *pos);
static void * dev_seq_next(struct seq_file *s, void *v, loff_t *pos);
static void dev_seq_stop(struct seq_file *s, void *v);
static const struct file_operations dev_fops = {
	.owner = THIS_MODULE,
	.open = sg_proc_open_dev,
	.read = seq_read,
	.llseek = seq_lseek,
	.release = seq_release,
};
static const struct seq_operations dev_seq_ops = {
	.start = dev_seq_start,
	.next  = dev_seq_next,
	.stop  = dev_seq_stop,
	.show  = sg_proc_seq_show_dev,
};

static int sg_proc_seq_show_devstrs(struct seq_file *s, void *v);
static int sg_proc_open_devstrs(struct inode *inode, struct file *file);
static const struct file_operations devstrs_fops = {
	.owner = THIS_MODULE,
	.open = sg_proc_open_devstrs,
	.read = seq_read,
	.llseek = seq_lseek,
	.release = seq_release,
};
static const struct seq_operations devstrs_seq_ops = {
	.start = dev_seq_start,
	.next  = dev_seq_next,
	.stop  = dev_seq_stop,
	.show  = sg_proc_seq_show_devstrs,
};

static int sg_proc_seq_show_debug(struct seq_file *s, void *v);
static int sg_proc_open_debug(struct inode *inode, struct file *file);
static const struct file_operations debug_fops = {
	.owner = THIS_MODULE,
	.open = sg_proc_open_debug,
	.read = seq_read,
	.llseek = seq_lseek,
	.release = seq_release,
};
static const struct seq_operations debug_seq_ops = {
	.start = dev_seq_start,
	.next  = dev_seq_next,
	.stop  = dev_seq_stop,
	.show  = sg_proc_seq_show_debug,
};


struct sg_proc_leaf {
	const char * name;
	const struct file_operations * fops;
};

static const struct sg_proc_leaf sg_proc_leaf_arr[] = {
	{"allow_dio", &adio_fops},
	{"debug", &debug_fops},
	{"def_reserved_size", &dressz_fops},
	{"device_hdr", &devhdr_fops},
	{"devices", &dev_fops},
	{"device_strs", &devstrs_fops},
	{"version", &version_fops}
};

static int
sg_proc_init(void)
{
	int num_leaves = ARRAY_SIZE(sg_proc_leaf_arr);
	int k;

	sg_proc_sgp = proc_mkdir(sg_proc_sg_dirname, NULL);
	if (!sg_proc_sgp)
		return 1;
	for (k = 0; k < num_leaves; ++k) {
		const struct sg_proc_leaf *leaf = &sg_proc_leaf_arr[k];
		umode_t mask = leaf->fops->write ? S_IRUGO | S_IWUSR : S_IRUGO;
		proc_create(leaf->name, mask, sg_proc_sgp, leaf->fops);
	}
	return 0;
}

static void
sg_proc_cleanup(void)
{
	int k;
	int num_leaves = ARRAY_SIZE(sg_proc_leaf_arr);

	if (!sg_proc_sgp)
		return;
	for (k = 0; k < num_leaves; ++k)
		remove_proc_entry(sg_proc_leaf_arr[k].name, sg_proc_sgp);
	remove_proc_entry(sg_proc_sg_dirname, NULL);
}


static int sg_proc_seq_show_int(struct seq_file *s, void *v)
{
	seq_printf(s, "%d\n", *((int *)s->private));
	return 0;
}

static int sg_proc_single_open_adio(struct inode *inode, struct file *file)
{
	return single_open(file, sg_proc_seq_show_int, &sg_allow_dio);
}

static ssize_t 
sg_proc_write_adio(struct file *filp, const char __user *buffer,
		   size_t count, loff_t *off)
{
	int err;
	unsigned long num;

	if (!capable(CAP_SYS_ADMIN) || !capable(CAP_SYS_RAWIO))
		return -EACCES;
	err = kstrtoul_from_user(buffer, count, 0, &num);
	if (err)
		return err;
	sg_allow_dio = num ? 1 : 0;
	return count;
}

static int sg_proc_single_open_dressz(struct inode *inode, struct file *file)
{
	return single_open(file, sg_proc_seq_show_int, &sg_big_buff);
}

static ssize_t 
sg_proc_write_dressz(struct file *filp, const char __user *buffer,
		     size_t count, loff_t *off)
{
	int err;
	unsigned long k = ULONG_MAX;

	if (!capable(CAP_SYS_ADMIN) || !capable(CAP_SYS_RAWIO))
		return -EACCES;

	err = kstrtoul_from_user(buffer, count, 0, &k);
	if (err)
		return err;
	if (k <= 1048576) {	/* limit "big buff" to 1 MB */
		sg_big_buff = k;
		return count;
	}
	return -ERANGE;
}

static int sg_proc_seq_show_version(struct seq_file *s, void *v)
{
	seq_printf(s, "%d\t%s [%s]\n", sg_version_num, SG_VERSION_STR,
		   sg_version_date);
	return 0;
}

static int sg_proc_single_open_version(struct inode *inode, struct file *file)
{
	return single_open(file, sg_proc_seq_show_version, NULL);
}

static int sg_proc_seq_show_devhdr(struct seq_file *s, void *v)
{
	seq_puts(s, "host\tchan\tid\tlun\ttype\topens\tqdepth\tbusy\tonline\n");
	return 0;
}

static int sg_proc_single_open_devhdr(struct inode *inode, struct file *file)
{
	return single_open(file, sg_proc_seq_show_devhdr, NULL);
}

struct sg_proc_deviter {
	loff_t	index;
	size_t	max;
};

static void * dev_seq_start(struct seq_file *s, loff_t *pos)
{
	struct sg_proc_deviter * it = kmalloc(sizeof(*it), GFP_KERNEL);

	s->private = it;
	if (! it)
		return NULL;

	it->index = *pos;
	it->max = sg_last_dev();
	if (it->index >= it->max)
		return NULL;
	return it;
}

static void * dev_seq_next(struct seq_file *s, void *v, loff_t *pos)
{
	struct sg_proc_deviter * it = s->private;

	*pos = ++it->index;
	return (it->index < it->max) ? it : NULL;
}

static void dev_seq_stop(struct seq_file *s, void *v)
{
	kfree(s->private);
}

static int sg_proc_open_dev(struct inode *inode, struct file *file)
{
        return seq_open(file, &dev_seq_ops);
}

static int sg_proc_seq_show_dev(struct seq_file *s, void *v)
{
	struct sg_proc_deviter * it = (struct sg_proc_deviter *) v;
	Sg_device *sdp;
	struct scsi_device *scsidp;
	unsigned long iflags;

	read_lock_irqsave(&sg_index_lock, iflags);
	sdp = it ? sg_lookup_dev(it->index) : NULL;
	if ((NULL == sdp) || (NULL == sdp->device) ||
	    (atomic_read(&sdp->detaching)))
		seq_puts(s, "-1\t-1\t-1\t-1\t-1\t-1\t-1\t-1\t-1\n");
	else {
		scsidp = sdp->device;
		seq_printf(s, "%d\t%d\t%d\t%llu\t%d\t%d\t%d\t%d\t%d\n",
			      scsidp->host->host_no, scsidp->channel,
			      scsidp->id, scsidp->lun, (int) scsidp->type,
			      1,
			      (int) scsidp->queue_depth,
			      (int) atomic_read(&scsidp->device_busy),
			      (int) scsi_device_online(scsidp));
	}
	read_unlock_irqrestore(&sg_index_lock, iflags);
	return 0;
}

static int sg_proc_open_devstrs(struct inode *inode, struct file *file)
{
        return seq_open(file, &devstrs_seq_ops);
}

static int sg_proc_seq_show_devstrs(struct seq_file *s, void *v)
{
	struct sg_proc_deviter * it = (struct sg_proc_deviter *) v;
	Sg_device *sdp;
	struct scsi_device *scsidp;
	unsigned long iflags;

	read_lock_irqsave(&sg_index_lock, iflags);
	sdp = it ? sg_lookup_dev(it->index) : NULL;
	scsidp = sdp ? sdp->device : NULL;
	if (sdp && scsidp && (!atomic_read(&sdp->detaching)))
		seq_printf(s, "%8.8s\t%16.16s\t%4.4s\n",
			   scsidp->vendor, scsidp->model, scsidp->rev);
	else
		seq_puts(s, "<no active device>\n");
	read_unlock_irqrestore(&sg_index_lock, iflags);
	return 0;
}

/* must be called while holding sg_index_lock */
static void sg_proc_debug_helper(struct seq_file *s, Sg_device * sdp)
{
	int k, new_interface, blen, usg;
	Sg_request *srp;
	Sg_fd *fp;
	const sg_io_hdr_t *hp;
	const char * cp;
	unsigned int ms;

	k = 0;
	list_for_each_entry(fp, &sdp->sfds, sfd_siblings) {
		k++;
		read_lock(&fp->rq_list_lock); /* irqs already disabled */
		seq_printf(s, "   FD(%d): timeout=%dms bufflen=%d "
			   "(res)sgat=%d low_dma=%d\n", k,
			   jiffies_to_msecs(fp->timeout),
			   fp->reserve.bufflen,
			   (int) fp->reserve.k_use_sg,
			   (int) sdp->device->host->unchecked_isa_dma);
		seq_printf(s, "   cmd_q=%d f_packid=%d k_orphan=%d closed=0\n",
			   (int) fp->cmd_q, (int) fp->force_packid,
			   (int) fp->keep_orphan);
		list_for_each_entry(srp, &fp->rq_list, entry) {
			hp = &srp->header;
			new_interface = (hp->interface_id == '\0') ? 0 : 1;
			if (srp->res_used) {
				if (new_interface &&
				    (SG_FLAG_MMAP_IO & hp->flags))
					cp = "     mmap>> ";
				else
					cp = "     rb>> ";
			} else {
				if (SG_INFO_DIRECT_IO_MASK & hp->info)
					cp = "     dio>> ";
				else
					cp = "     ";
			}
			seq_puts(s, cp);
			blen = srp->data.bufflen;
			usg = srp->data.k_use_sg;
			seq_puts(s, srp->done ?
				 ((1 == srp->done) ?  "rcv:" : "fin:")
				  : "act:");
			seq_printf(s, " id=%d blen=%d",
				   srp->header.pack_id, blen);
			if (srp->done)
				seq_printf(s, " dur=%d", hp->duration);
			else {
				ms = jiffies_to_msecs(jiffies);
				seq_printf(s, " t_o/elap=%d/%d",
					(new_interface ? hp->timeout :
						  jiffies_to_msecs(fp->timeout)),
					(ms > hp->duration ? ms - hp->duration : 0));
			}
			seq_printf(s, "ms sgat=%d op=0x%02x\n", usg,
				   (int) srp->data.cmd_opcode);
		}
		if (list_empty(&fp->rq_list))
			seq_puts(s, "     No requests active\n");
		read_unlock(&fp->rq_list_lock);
	}
}

static int sg_proc_open_debug(struct inode *inode, struct file *file)
{
        return seq_open(file, &debug_seq_ops);
}

static int sg_proc_seq_show_debug(struct seq_file *s, void *v)
{
	struct sg_proc_deviter * it = (struct sg_proc_deviter *) v;
	Sg_device *sdp;
	unsigned long iflags;

	if (it && (0 == it->index))
		seq_printf(s, "max_active_device=%d  def_reserved_size=%d\n",
			   (int)it->max, sg_big_buff);

	read_lock_irqsave(&sg_index_lock, iflags);
	sdp = it ? sg_lookup_dev(it->index) : NULL;
	if (NULL == sdp)
		goto skip;
	read_lock(&sdp->sfd_lock);
	if (!list_empty(&sdp->sfds)) {
		seq_printf(s, " >>> device=%s ", sdp->disk->disk_name);
		if (atomic_read(&sdp->detaching))
			seq_puts(s, "detaching pending close ");
		else if (sdp->device) {
			struct scsi_device *scsidp = sdp->device;

			seq_printf(s, "%d:%d:%d:%llu   em=%d",
				   scsidp->host->host_no,
				   scsidp->channel, scsidp->id,
				   scsidp->lun,
				   scsidp->host->hostt->emulated);
		}
		seq_printf(s, " sg_tablesize=%d excl=%d open_cnt=%d\n",
			   sdp->sg_tablesize, sdp->exclude, sdp->open_cnt);
		sg_proc_debug_helper(s, sdp);
	}
	read_unlock(&sdp->sfd_lock);
skip:
	read_unlock_irqrestore(&sg_index_lock, iflags);
	return 0;
}

#endif				/* CONFIG_SCSI_PROC_FS */

module_init(init_sg);
module_exit(exit_sg);<|MERGE_RESOLUTION|>--- conflicted
+++ resolved
@@ -1051,35 +1051,7 @@
 			if (!rinfo)
 				return -ENOMEM;
 			read_lock_irqsave(&sfp->rq_list_lock, iflags);
-<<<<<<< HEAD
-			val = 0;
-			list_for_each_entry(srp, &sfp->rq_list, entry) {
-				if (val >= SG_MAX_QUEUE)
-					break;
-				memset(&rinfo[val], 0, SZ_SG_REQ_INFO);
-				rinfo[val].req_state = srp->done + 1;
-				rinfo[val].problem =
-					srp->header.masked_status &
-					srp->header.host_status &
-					srp->header.driver_status;
-				if (srp->done)
-					rinfo[val].duration =
-						srp->header.duration;
-				else {
-					ms = jiffies_to_msecs(jiffies);
-					rinfo[val].duration =
-						(ms > srp->header.duration) ?
-						(ms - srp->header.duration) : 0;
-				}
-				rinfo[val].orphan = srp->orphan;
-				rinfo[val].sg_io_owned = srp->sg_io_owned;
-				rinfo[val].pack_id = srp->header.pack_id;
-				rinfo[val].usr_ptr = srp->header.usr_ptr;
-				val++;
-			}
-=======
 			sg_fill_request_table(sfp, rinfo);
->>>>>>> bb176f67
 			read_unlock_irqrestore(&sfp->rq_list_lock, iflags);
 			result = __copy_to_user(p, rinfo,
 						SZ_SG_REQ_INFO * SG_MAX_QUEUE);
