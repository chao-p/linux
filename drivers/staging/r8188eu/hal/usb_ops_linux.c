// SPDX-License-Identifier: GPL-2.0
/* Copyright(c) 2007 - 2011 Realtek Corporation. */

#include "../include/osdep_service.h"
#include "../include/drv_types.h"
#include "../include/osdep_intf.h"
#include "../include/usb_ops.h"
#include "../include/recv_osdep.h"
#include "../include/rtl8188e_hal.h"

static int usb_read(struct intf_hdl *intf, u16 value, void *data, u8 size)
{
	struct adapter *adapt = intf->padapter;
	struct dvobj_priv *dvobjpriv = adapter_to_dvobj(adapt);
	struct usb_device *udev = dvobjpriv->pusbdev;
	int status;
	u8 io_buf[4];

	if (adapt->bSurpriseRemoved || adapt->pwrctrlpriv.pnp_bstop_trx)
		return -EPERM;

	status = usb_control_msg_recv(udev, 0, REALTEK_USB_VENQT_CMD_REQ,
				      REALTEK_USB_VENQT_READ, value,
				      REALTEK_USB_VENQT_CMD_IDX, io_buf,
				      size, RTW_USB_CONTROL_MSG_TIMEOUT,
				      GFP_KERNEL);

	if (status == -ESHUTDOWN ||
	    status == -ENODEV ||
	    status == -ENOENT) {
		/*
		 * device or controller has been disabled due to
		 * some problem that could not be worked around,
		 * device or bus doesn’t exist, endpoint does not
		 * exist or is not enabled.
		 */
		adapt->bSurpriseRemoved = true;
		return status;
	}

	if (status < 0) {
		if (rtw_inc_and_chk_continual_urb_error(dvobjpriv))
			adapt->bSurpriseRemoved = true;

		return status;
	}

	rtw_reset_continual_urb_error(dvobjpriv);
	memcpy(data, io_buf, size);

	return status;
}

static int usb_write(struct intf_hdl *intf, u16 value, void *data, u8 size)
{
	struct adapter *adapt = intf->padapter;
	struct dvobj_priv *dvobjpriv = adapter_to_dvobj(adapt);
	struct usb_device *udev = dvobjpriv->pusbdev;
	int status;
	u8 io_buf[VENDOR_CMD_MAX_DATA_LEN];

	if (adapt->bSurpriseRemoved || adapt->pwrctrlpriv.pnp_bstop_trx)
		return -EPERM;

	memcpy(io_buf, data, size);
	status = usb_control_msg_send(udev, 0, REALTEK_USB_VENQT_CMD_REQ,
				      REALTEK_USB_VENQT_WRITE, value,
				      REALTEK_USB_VENQT_CMD_IDX, io_buf,
				      size, RTW_USB_CONTROL_MSG_TIMEOUT,
				      GFP_KERNEL);

	if (status == -ESHUTDOWN ||
	    status == -ENODEV ||
	    status == -ENOENT) {
		/*
		 * device or controller has been disabled due to
		 * some problem that could not be worked around,
		 * device or bus doesn’t exist, endpoint does not
		 * exist or is not enabled.
		 */
		adapt->bSurpriseRemoved = true;
		return status;
	}

	if (status < 0) {
		if (rtw_inc_and_chk_continual_urb_error(dvobjpriv))
			adapt->bSurpriseRemoved = true;

		return status;
	}

	rtw_reset_continual_urb_error(dvobjpriv);

	return status;
}

u8 rtw_read8(struct adapter *adapter, u32 addr)
{
	struct io_priv *io_priv = &adapter->iopriv;
	struct intf_hdl *intf = &io_priv->intf;
	u16 value = addr & 0xffff;
	u8 data;

	usb_read(intf, value, &data, 1);

	return data;
}

u16 rtw_read16(struct adapter *adapter, u32 addr)
{
	struct io_priv *io_priv = &adapter->iopriv;
	struct intf_hdl *intf = &io_priv->intf;
	u16 value = addr & 0xffff;
	__le16 data;

	usb_read(intf, value, &data, 2);

	return le16_to_cpu(data);
}

u32 rtw_read32(struct adapter *adapter, u32 addr)
{
	struct io_priv *io_priv = &adapter->iopriv;
	struct intf_hdl *intf = &io_priv->intf;
	u16 value = addr & 0xffff;
	__le32 data;

	usb_read(intf, value, &data, 4);

	return le32_to_cpu(data);
}

int rtw_write8(struct adapter *adapter, u32 addr, u8 val)
{
	struct io_priv *io_priv = &adapter->iopriv;
	struct intf_hdl *intf = &io_priv->intf;
	u16 value = addr & 0xffff;
	int ret;

	ret = usb_write(intf, value, &val, 1);
<<<<<<< HEAD

	return RTW_STATUS_CODE(ret);
}

int rtw_write16(struct adapter *adapter, u32 addr, u16 val)
{
	struct io_priv *io_priv = &adapter->iopriv;
	struct intf_hdl *intf = &io_priv->intf;
	u16 value = addr & 0xffff;
	__le16 data = cpu_to_le16(val);
	int ret;

	ret = usb_write(intf, value, &data, 2);

	return RTW_STATUS_CODE(ret);
}

int rtw_write32(struct adapter *adapter, u32 addr, u32 val)
=======

	return RTW_STATUS_CODE(ret);
}

int rtw_write16(struct adapter *adapter, u32 addr, u16 val)
>>>>>>> 754e0b0e
{
	struct io_priv *io_priv = &adapter->iopriv;
	struct intf_hdl *intf = &io_priv->intf;
	u16 value = addr & 0xffff;
<<<<<<< HEAD
	__le32 data = cpu_to_le32(val);
	int ret;

	ret = usb_write(intf, value, &data, 4);

	return RTW_STATUS_CODE(ret);
}

int rtw_writeN(struct adapter *adapter, u32 addr, u32 length, u8 *data)
=======
	__le16 data = cpu_to_le16(val);
	int ret;

	ret = usb_write(intf, value, &data, 2);

	return RTW_STATUS_CODE(ret);
}

int rtw_write32(struct adapter *adapter, u32 addr, u32 val)
>>>>>>> 754e0b0e
{
	struct io_priv *io_priv = &adapter->iopriv;
	struct intf_hdl *intf = &io_priv->intf;
	u16 value = addr & 0xffff;
<<<<<<< HEAD
	int ret;

	if (length > VENDOR_CMD_MAX_DATA_LEN)
		return _FAIL;

	ret = usb_write(intf, value, data, length);
=======
	__le32 data = cpu_to_le32(val);
	int ret;

	ret = usb_write(intf, value, &data, 4);
>>>>>>> 754e0b0e

	return RTW_STATUS_CODE(ret);
}

int rtw_writeN(struct adapter *adapter, u32 addr, u32 length, u8 *data)
{
	struct io_priv *io_priv = &adapter->iopriv;
	struct intf_hdl *intf = &io_priv->intf;
	u16 value = addr & 0xffff;
	int ret;

	if (length > VENDOR_CMD_MAX_DATA_LEN)
		return _FAIL;

	ret = usb_write(intf, value, data, length);

	return RTW_STATUS_CODE(ret);
}

static int recvbuf2recvframe(struct adapter *adapt, struct sk_buff *pskb)
{
	u8	*pbuf;
	u8	shift_sz = 0;
	u16	pkt_cnt;
	u32	pkt_offset, skb_len, alloc_sz;
	s32	transfer_len;
	struct recv_stat	*prxstat;
	struct phy_stat	*pphy_status = NULL;
	struct sk_buff *pkt_copy = NULL;
	struct recv_frame	*precvframe = NULL;
	struct rx_pkt_attrib	*pattrib = NULL;
	struct hal_data_8188e *haldata = &adapt->haldata;
	struct recv_priv	*precvpriv = &adapt->recvpriv;
	struct __queue *pfree_recv_queue = &precvpriv->free_recv_queue;

	transfer_len = (s32)pskb->len;
	pbuf = pskb->data;

	prxstat = (struct recv_stat *)pbuf;
	pkt_cnt = (le32_to_cpu(prxstat->rxdw2) >> 16) & 0xff;

	do {
		prxstat = (struct recv_stat *)pbuf;

		precvframe = rtw_alloc_recvframe(pfree_recv_queue);
		if (!precvframe) {
			DBG_88E("%s()-%d: rtw_alloc_recvframe() failed! RX Drop!\n", __func__, __LINE__);
			goto _exit_recvbuf2recvframe;
		}

		INIT_LIST_HEAD(&precvframe->list);
		precvframe->precvbuf = NULL;	/* can't access the precvbuf for new arch. */
		precvframe->len = 0;

		update_recvframe_attrib_88e(precvframe, prxstat);

		pattrib = &precvframe->attrib;

		if ((pattrib->crc_err) || (pattrib->icv_err)) {
			DBG_88E("%s: RX Warning! crc_err=%d icv_err=%d, skip!\n", __func__, pattrib->crc_err, pattrib->icv_err);

			rtw_free_recvframe(precvframe, pfree_recv_queue);
			goto _exit_recvbuf2recvframe;
		}

		if ((pattrib->physt) && (pattrib->pkt_rpt_type == NORMAL_RX))
			pphy_status = (struct phy_stat *)(pbuf + RXDESC_OFFSET);

		pkt_offset = RXDESC_SIZE + pattrib->drvinfo_sz + pattrib->shift_sz + pattrib->pkt_len;

		if ((pattrib->pkt_len <= 0) || (pkt_offset > transfer_len)) {
			DBG_88E("%s()-%d: RX Warning!,pkt_len<=0 or pkt_offset> transfoer_len\n", __func__, __LINE__);
			rtw_free_recvframe(precvframe, pfree_recv_queue);
			goto _exit_recvbuf2recvframe;
		}

		/*	Modified by Albert 20101213 */
		/*	For 8 bytes IP header alignment. */
		if (pattrib->qos)	/*	Qos data, wireless lan header length is 26 */
			shift_sz = 6;
		else
			shift_sz = 0;

		skb_len = pattrib->pkt_len;

		/*  for first fragment packet, driver need allocate 1536+drvinfo_sz+RXDESC_SIZE to defrag packet. */
		/*  modify alloc_sz for recvive crc error packet by thomas 2011-06-02 */
		if ((pattrib->mfrag == 1) && (pattrib->frag_num == 0)) {
			if (skb_len <= 1650)
				alloc_sz = 1664;
			else
				alloc_sz = skb_len + 14;
		} else {
			alloc_sz = skb_len;
			/*	6 is for IP header 8 bytes alignment in QoS packet case. */
			/*	8 is for skb->data 4 bytes alignment. */
			alloc_sz += 14;
		}

		pkt_copy = netdev_alloc_skb(adapt->pnetdev, alloc_sz);
		if (pkt_copy) {
			pkt_copy->dev = adapt->pnetdev;
			precvframe->pkt = pkt_copy;
			precvframe->rx_head = pkt_copy->data;
			precvframe->rx_end = pkt_copy->data + alloc_sz;
			skb_reserve(pkt_copy, 8 - ((size_t)(pkt_copy->data) & 7));/* force pkt_copy->data at 8-byte alignment address */
			skb_reserve(pkt_copy, shift_sz);/* force ip_hdr at 8-byte alignment address according to shift_sz. */
			memcpy(pkt_copy->data, (pbuf + pattrib->drvinfo_sz + RXDESC_SIZE), skb_len);
			precvframe->rx_tail = pkt_copy->data;
			precvframe->rx_data = pkt_copy->data;
		} else {
			if ((pattrib->mfrag == 1) && (pattrib->frag_num == 0)) {
				DBG_88E("recvbuf2recvframe: alloc_skb fail , drop frag frame\n");
				rtw_free_recvframe(precvframe, pfree_recv_queue);
				goto _exit_recvbuf2recvframe;
			}
			precvframe->pkt = skb_clone(pskb, GFP_ATOMIC);
			if (precvframe->pkt) {
				precvframe->rx_tail = pbuf + pattrib->drvinfo_sz + RXDESC_SIZE;
				precvframe->rx_head = precvframe->rx_tail;
				precvframe->rx_data = precvframe->rx_tail;
				precvframe->rx_end =  pbuf + pattrib->drvinfo_sz + RXDESC_SIZE + alloc_sz;
			} else {
				DBG_88E("recvbuf2recvframe: skb_clone fail\n");
				rtw_free_recvframe(precvframe, pfree_recv_queue);
				goto _exit_recvbuf2recvframe;
			}
		}

		recvframe_put(precvframe, skb_len);

		switch (haldata->UsbRxAggMode) {
		case USB_RX_AGG_DMA:
		case USB_RX_AGG_MIX:
			pkt_offset = (u16)_RND128(pkt_offset);
			break;
		case USB_RX_AGG_USB:
			pkt_offset = (u16)_RND4(pkt_offset);
			break;
		case USB_RX_AGG_DISABLE:
		default:
			break;
		}
		if (pattrib->pkt_rpt_type == NORMAL_RX) { /* Normal rx packet */
			if (pattrib->physt)
				update_recvframe_phyinfo_88e(precvframe, (struct phy_stat *)pphy_status);
			rtw_recv_entry(precvframe);
		} else {
			/* enqueue recvframe to txrtp queue */
			if (pattrib->pkt_rpt_type == TX_REPORT1) {
				/* CCX-TXRPT ack for xmit mgmt frames. */
				handle_txrpt_ccx_88e(adapt, precvframe->rx_data);
			} else if (pattrib->pkt_rpt_type == TX_REPORT2) {
				ODM_RA_TxRPT2Handle_8188E(
							&haldata->odmpriv,
							precvframe->rx_data,
							pattrib->pkt_len,
							pattrib->MacIDValidEntry[0],
							pattrib->MacIDValidEntry[1]
							);
			}
			rtw_free_recvframe(precvframe, pfree_recv_queue);
		}
		pkt_cnt--;
		transfer_len -= pkt_offset;
		pbuf += pkt_offset;
		precvframe = NULL;
		pkt_copy = NULL;

		if (transfer_len > 0 && pkt_cnt == 0)
			pkt_cnt = (le32_to_cpu(prxstat->rxdw2) >> 16) & 0xff;

	} while ((transfer_len > 0) && (pkt_cnt > 0));

_exit_recvbuf2recvframe:

	return _SUCCESS;
}

void rtl8188eu_recv_tasklet(unsigned long priv)
{
	struct sk_buff *pskb;
	struct adapter *adapt = (struct adapter *)priv;
	struct recv_priv *precvpriv = &adapt->recvpriv;

	while (NULL != (pskb = skb_dequeue(&precvpriv->rx_skb_queue))) {
		if ((adapt->bDriverStopped) || (adapt->bSurpriseRemoved)) {
			DBG_88E("recv_tasklet => bDriverStopped or bSurpriseRemoved\n");
			dev_kfree_skb_any(pskb);
			break;
		}
		recvbuf2recvframe(adapt, pskb);
		skb_reset_tail_pointer(pskb);
		pskb->len = 0;
		skb_queue_tail(&precvpriv->free_recv_skb_queue, pskb);
	}
}

static void usb_read_port_complete(struct urb *purb, struct pt_regs *regs)
{
	struct recv_buf	*precvbuf = (struct recv_buf *)purb->context;
	struct adapter	*adapt = (struct adapter *)precvbuf->adapter;
	struct recv_priv *precvpriv = &adapt->recvpriv;

	precvpriv->rx_pending_cnt--;

	if (adapt->bSurpriseRemoved || adapt->bDriverStopped || adapt->bReadPortCancel) {
		precvbuf->reuse = true;
		DBG_88E("%s() RX Warning! bDriverStopped(%d) OR bSurpriseRemoved(%d) bReadPortCancel(%d)\n",
			__func__, adapt->bDriverStopped,
			adapt->bSurpriseRemoved, adapt->bReadPortCancel);
		return;
	}

	if (purb->status == 0) { /* SUCCESS */
		if ((purb->actual_length > MAX_RECVBUF_SZ) || (purb->actual_length < RXDESC_SIZE)) {
			precvbuf->reuse = true;
			rtw_read_port(adapt, (unsigned char *)precvbuf);
			DBG_88E("%s()-%d: RX Warning!\n", __func__, __LINE__);
		} else {
			rtw_reset_continual_urb_error(adapter_to_dvobj(adapt));

			precvbuf->transfer_len = purb->actual_length;
			skb_put(precvbuf->pskb, purb->actual_length);
			skb_queue_tail(&precvpriv->rx_skb_queue, precvbuf->pskb);

			if (skb_queue_len(&precvpriv->rx_skb_queue) <= 1)
				tasklet_schedule(&precvpriv->recv_tasklet);

			precvbuf->pskb = NULL;
			precvbuf->reuse = false;
			rtw_read_port(adapt, (unsigned char *)precvbuf);
		}
	} else {
		DBG_88E("###=> usb_read_port_complete => urb status(%d)\n", purb->status);
		skb_put(precvbuf->pskb, purb->actual_length);
		precvbuf->pskb = NULL;

		if (rtw_inc_and_chk_continual_urb_error(adapter_to_dvobj(adapt)))
			adapt->bSurpriseRemoved = true;

		switch (purb->status) {
		case -EINVAL:
		case -EPIPE:
		case -ENODEV:
		case -ESHUTDOWN:
		case -ENOENT:
			adapt->bDriverStopped = true;
			break;
		case -EPROTO:
		case -EOVERFLOW:
			precvbuf->reuse = true;
			rtw_read_port(adapt, (unsigned char *)precvbuf);
			break;
		case -EINPROGRESS:
			DBG_88E("ERROR: URB IS IN PROGRESS!/n");
			break;
		default:
			break;
		}
	}
}

<<<<<<< HEAD
u32 rtw_read_port(struct adapter *adapter, u32 addr, u32 cnt, u8 *rmem)
=======
u32 rtw_read_port(struct adapter *adapter, u8 *rmem)
>>>>>>> 754e0b0e
{
	struct urb *purb = NULL;
	struct recv_buf	*precvbuf = (struct recv_buf *)rmem;
	struct dvobj_priv	*pdvobj = adapter_to_dvobj(adapter);
	struct recv_priv	*precvpriv = &adapter->recvpriv;
	struct usb_device	*pusbd = pdvobj->pusbdev;
	int err;
	unsigned int pipe;
	size_t tmpaddr = 0;
	size_t alignment = 0;
	u32 ret = _SUCCESS;

	if (adapter->bDriverStopped || adapter->bSurpriseRemoved ||
	    adapter->pwrctrlpriv.pnp_bstop_trx)
		return _FAIL;

	if (!precvbuf)
		return _FAIL;

	if (!precvbuf->reuse || !precvbuf->pskb) {
		precvbuf->pskb = skb_dequeue(&precvpriv->free_recv_skb_queue);
		if (precvbuf->pskb)
			precvbuf->reuse = true;
	}

	rtl8188eu_init_recvbuf(precvbuf);

	/* re-assign for linux based on skb */
	if (!precvbuf->reuse || !precvbuf->pskb) {
		precvbuf->pskb = netdev_alloc_skb(adapter->pnetdev, MAX_RECVBUF_SZ + RECVBUFF_ALIGN_SZ);
		if (!precvbuf->pskb) {
			DBG_88E("#### usb_read_port() alloc_skb fail!#####\n");
			return _FAIL;
		}

		tmpaddr = (size_t)precvbuf->pskb->data;
		alignment = tmpaddr & (RECVBUFF_ALIGN_SZ - 1);
		skb_reserve(precvbuf->pskb, (RECVBUFF_ALIGN_SZ - alignment));

		precvbuf->phead = precvbuf->pskb->head;
		precvbuf->pdata = precvbuf->pskb->data;
		precvbuf->ptail = skb_tail_pointer(precvbuf->pskb);
		precvbuf->pend = skb_end_pointer(precvbuf->pskb);
		precvbuf->pbuf = precvbuf->pskb->data;
	} else { /* reuse skb */
		precvbuf->phead = precvbuf->pskb->head;
		precvbuf->pdata = precvbuf->pskb->data;
		precvbuf->ptail = skb_tail_pointer(precvbuf->pskb);
		precvbuf->pend = skb_end_pointer(precvbuf->pskb);
		precvbuf->pbuf = precvbuf->pskb->data;

		precvbuf->reuse = false;
	}

	precvpriv->rx_pending_cnt++;

	purb = precvbuf->purb;

	/* translate DMA FIFO addr to pipehandle */
	pipe = usb_rcvbulkpipe(pusbd, pdvobj->RtInPipe);

	usb_fill_bulk_urb(purb, pusbd, pipe,
			  precvbuf->pbuf,
			  MAX_RECVBUF_SZ,
			  usb_read_port_complete,
			  precvbuf);/* context is precvbuf */

	err = usb_submit_urb(purb, GFP_ATOMIC);
	if ((err) && (err != (-EPERM))) {
		DBG_88E("cannot submit rx in-token(err = 0x%08x),urb_status = %d\n",
			err, purb->status);
		ret = _FAIL;
	}

	return ret;
}

void rtl8188eu_xmit_tasklet(unsigned long priv)
{
	int ret = false;
	struct adapter *adapt = (struct adapter *)priv;
	struct xmit_priv *pxmitpriv = &adapt->xmitpriv;

	if (check_fwstate(&adapt->mlmepriv, _FW_UNDER_SURVEY))
		return;

	while (1) {
		if ((adapt->bDriverStopped) ||
		    (adapt->bSurpriseRemoved) ||
		    (adapt->bWritePortCancel)) {
			DBG_88E("xmit_tasklet => bDriverStopped or bSurpriseRemoved or bWritePortCancel\n");
			break;
		}

		ret = rtl8188eu_xmitframe_complete(adapt, pxmitpriv, NULL);

		if (!ret)
			break;
	}
}<|MERGE_RESOLUTION|>--- conflicted
+++ resolved
@@ -138,7 +138,6 @@
 	int ret;
 
 	ret = usb_write(intf, value, &val, 1);
-<<<<<<< HEAD
 
 	return RTW_STATUS_CODE(ret);
 }
@@ -157,55 +156,14 @@
 }
 
 int rtw_write32(struct adapter *adapter, u32 addr, u32 val)
-=======
-
-	return RTW_STATUS_CODE(ret);
-}
-
-int rtw_write16(struct adapter *adapter, u32 addr, u16 val)
->>>>>>> 754e0b0e
-{
-	struct io_priv *io_priv = &adapter->iopriv;
-	struct intf_hdl *intf = &io_priv->intf;
-	u16 value = addr & 0xffff;
-<<<<<<< HEAD
+{
+	struct io_priv *io_priv = &adapter->iopriv;
+	struct intf_hdl *intf = &io_priv->intf;
+	u16 value = addr & 0xffff;
 	__le32 data = cpu_to_le32(val);
 	int ret;
 
 	ret = usb_write(intf, value, &data, 4);
-
-	return RTW_STATUS_CODE(ret);
-}
-
-int rtw_writeN(struct adapter *adapter, u32 addr, u32 length, u8 *data)
-=======
-	__le16 data = cpu_to_le16(val);
-	int ret;
-
-	ret = usb_write(intf, value, &data, 2);
-
-	return RTW_STATUS_CODE(ret);
-}
-
-int rtw_write32(struct adapter *adapter, u32 addr, u32 val)
->>>>>>> 754e0b0e
-{
-	struct io_priv *io_priv = &adapter->iopriv;
-	struct intf_hdl *intf = &io_priv->intf;
-	u16 value = addr & 0xffff;
-<<<<<<< HEAD
-	int ret;
-
-	if (length > VENDOR_CMD_MAX_DATA_LEN)
-		return _FAIL;
-
-	ret = usb_write(intf, value, data, length);
-=======
-	__le32 data = cpu_to_le32(val);
-	int ret;
-
-	ret = usb_write(intf, value, &data, 4);
->>>>>>> 754e0b0e
 
 	return RTW_STATUS_CODE(ret);
 }
@@ -469,11 +427,7 @@
 	}
 }
 
-<<<<<<< HEAD
-u32 rtw_read_port(struct adapter *adapter, u32 addr, u32 cnt, u8 *rmem)
-=======
 u32 rtw_read_port(struct adapter *adapter, u8 *rmem)
->>>>>>> 754e0b0e
 {
 	struct urb *purb = NULL;
 	struct recv_buf	*precvbuf = (struct recv_buf *)rmem;
