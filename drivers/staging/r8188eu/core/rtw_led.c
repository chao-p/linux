// SPDX-License-Identifier: GPL-2.0
/* Copyright(c) 2007 - 2012 Realtek Corporation. */

#include "../include/drv_types.h"
#include "../include/rtw_led.h"
#include "../include/rtl8188e_spec.h"

<<<<<<< HEAD
void BlinkTimerCallback(struct timer_list *t)
{
	struct LED_871x *pLed = from_timer(pLed, t, BlinkTimer);
	struct adapter *padapter = pLed->padapter;

	if ((padapter->bSurpriseRemoved) || (padapter->bDriverStopped))
		return;

	_set_workitem(&pLed->BlinkWorkItem);
}

void BlinkWorkItemCallback(struct work_struct *work)
{
	struct LED_871x *pLed = container_of(work, struct LED_871x, BlinkWorkItem);
	BlinkHandler(pLed);
}

void ResetLedStatus(struct LED_871x *pLed)
=======
#define LED_BLINK_NO_LINK_INTVL			msecs_to_jiffies(1000)
#define LED_BLINK_LINK_INTVL			msecs_to_jiffies(500)
#define LED_BLINK_SCAN_INTVL			msecs_to_jiffies(180)
#define LED_BLINK_FASTER_INTVL			msecs_to_jiffies(50)
#define LED_BLINK_WPS_SUCESS_INTVL		msecs_to_jiffies(5000)

#define IS_LED_WPS_BLINKING(l) \
	((l)->CurrLedState == LED_BLINK_WPS || \
	(l)->CurrLedState == LED_BLINK_WPS_STOP || \
	(l)->bLedWPSBlinkInProgress)

static void ResetLedStatus(struct LED_871x *pLed)
>>>>>>> 754e0b0e
{
	pLed->CurrLedState = RTW_LED_OFF; /*  Current LED state. */
	pLed->bLedOn = false; /*  true if LED is ON, false if LED is OFF. */

	pLed->bLedBlinkInProgress = false; /*  true if it is blinking, false o.w.. */
	pLed->bLedWPSBlinkInProgress = false;

	pLed->BlinkTimes = 0; /*  Number of times to toggle led state for blinking. */
	pLed->BlinkingLedState = LED_UNKNOWN; /*  Next state for blinking, either RTW_LED_ON or RTW_LED_OFF are. */

	pLed->bLedNoLinkBlinkInProgress = false;
	pLed->bLedLinkBlinkInProgress = false;
	pLed->bLedScanBlinkInProgress = false;
}

<<<<<<< HEAD
void InitLed871x(struct adapter *padapter, struct LED_871x *pLed, enum LED_PIN_871x LedPin)
=======
static void SwLedOn(struct adapter *padapter, struct LED_871x *pLed)
>>>>>>> 754e0b0e
{
	u8	LedCfg;

	if (padapter->bSurpriseRemoved || padapter->bDriverStopped)
		return;

<<<<<<< HEAD
void DeInitLed871x(struct LED_871x *pLed)
{
	_cancel_workitem_sync(&pLed->BlinkWorkItem);
	_cancel_timer_ex(&pLed->BlinkTimer);
	ResetLedStatus(pLed);
}

static void SwLedBlink1(struct LED_871x *pLed)
=======
	LedCfg = rtw_read8(padapter, REG_LEDCFG2);
	rtw_write8(padapter, REG_LEDCFG2, (LedCfg & 0xf0) | BIT(5) | BIT(6)); /*  SW control led0 on. */
	pLed->bLedOn = true;
}

static void SwLedOff(struct adapter *padapter, struct LED_871x *pLed)
{
	u8	LedCfg;

	if (padapter->bSurpriseRemoved || padapter->bDriverStopped)
		goto exit;

	LedCfg = rtw_read8(padapter, REG_LEDCFG2);/* 0x4E */

	LedCfg &= 0x90; /*  Set to software control. */
	rtw_write8(padapter, REG_LEDCFG2, (LedCfg | BIT(3)));
	LedCfg = rtw_read8(padapter, REG_MAC_PINMUX_CFG);
	LedCfg &= 0xFE;
	rtw_write8(padapter, REG_MAC_PINMUX_CFG, LedCfg);
exit:
	pLed->bLedOn = false;
}

static void blink_work(struct work_struct *work)
>>>>>>> 754e0b0e
{
	struct delayed_work *dwork = to_delayed_work(work);
	struct LED_871x *pLed = container_of(dwork, struct LED_871x, blink_work);
	struct adapter *padapter = pLed->padapter;
	struct mlme_priv *pmlmepriv = &padapter->mlmepriv;

	if ((padapter->bSurpriseRemoved) || (padapter->bDriverStopped))
		return;

	if (padapter->pwrctrlpriv.rf_pwrstate != rf_on) {
		SwLedOff(padapter, pLed);
		ResetLedStatus(pLed);
		return;
	}

	/*  Change LED according to BlinkingLedState specified. */
	if (pLed->BlinkingLedState == RTW_LED_ON)
		SwLedOn(padapter, pLed);
	else
		SwLedOff(padapter, pLed);

	switch (pLed->CurrLedState) {
	case LED_BLINK_SLOWLY:
		if (pLed->bLedOn)
			pLed->BlinkingLedState = RTW_LED_OFF;
		else
			pLed->BlinkingLedState = RTW_LED_ON;
		schedule_delayed_work(&pLed->blink_work, LED_BLINK_NO_LINK_INTVL);
		break;
	case LED_BLINK_NORMAL:
		if (pLed->bLedOn)
			pLed->BlinkingLedState = RTW_LED_OFF;
		else
			pLed->BlinkingLedState = RTW_LED_ON;
		schedule_delayed_work(&pLed->blink_work, LED_BLINK_LINK_INTVL);
		break;
	case LED_BLINK_SCAN:
		if (pLed->bLedOn)
			pLed->BlinkingLedState = RTW_LED_OFF;
		else
			pLed->BlinkingLedState = RTW_LED_ON;
		pLed->BlinkTimes--;
		if (pLed->BlinkTimes == 0) {
			if (check_fwstate(pmlmepriv, _FW_LINKED)) {
				pLed->bLedLinkBlinkInProgress = true;
				pLed->CurrLedState = LED_BLINK_NORMAL;
				schedule_delayed_work(&pLed->blink_work, LED_BLINK_LINK_INTVL);
			} else if (!check_fwstate(pmlmepriv, _FW_LINKED)) {
				pLed->bLedNoLinkBlinkInProgress = true;
				pLed->CurrLedState = LED_BLINK_SLOWLY;
				schedule_delayed_work(&pLed->blink_work, LED_BLINK_NO_LINK_INTVL);
			}
			pLed->bLedScanBlinkInProgress = false;
		} else {
			schedule_delayed_work(&pLed->blink_work, LED_BLINK_SCAN_INTVL);
		}
		break;
	case LED_BLINK_TXRX:
		if (pLed->bLedOn)
			pLed->BlinkingLedState = RTW_LED_OFF;
		else
			pLed->BlinkingLedState = RTW_LED_ON;
		pLed->BlinkTimes--;
		if (pLed->BlinkTimes == 0) {
			if (check_fwstate(pmlmepriv, _FW_LINKED)) {
				pLed->bLedLinkBlinkInProgress = true;
				pLed->CurrLedState = LED_BLINK_NORMAL;
				schedule_delayed_work(&pLed->blink_work, LED_BLINK_LINK_INTVL);
			} else if (!check_fwstate(pmlmepriv, _FW_LINKED)) {
				pLed->bLedNoLinkBlinkInProgress = true;
				pLed->CurrLedState = LED_BLINK_SLOWLY;
				schedule_delayed_work(&pLed->blink_work, LED_BLINK_NO_LINK_INTVL);
			}
			pLed->bLedBlinkInProgress = false;
		} else {
			schedule_delayed_work(&pLed->blink_work, LED_BLINK_FASTER_INTVL);
		}
		break;
	case LED_BLINK_WPS:
		if (pLed->bLedOn)
			pLed->BlinkingLedState = RTW_LED_OFF;
		else
			pLed->BlinkingLedState = RTW_LED_ON;
<<<<<<< HEAD
		_set_timer(&pLed->BlinkTimer, LED_BLINK_SCAN_INTERVAL_ALPHA);
		break;
	case LED_BLINK_WPS_STOP:	/* WPS success */
		if (pLed->BlinkingLedState == RTW_LED_ON)
			bStopBlinking = false;
		else
			bStopBlinking = true;

		if (bStopBlinking) {
=======
		schedule_delayed_work(&pLed->blink_work, LED_BLINK_SCAN_INTVL);
		break;
	case LED_BLINK_WPS_STOP:	/* WPS success */
		if (pLed->BlinkingLedState != RTW_LED_ON) {
>>>>>>> 754e0b0e
			pLed->bLedLinkBlinkInProgress = true;
			pLed->CurrLedState = LED_BLINK_NORMAL;
			if (pLed->bLedOn)
				pLed->BlinkingLedState = RTW_LED_OFF;
			else
				pLed->BlinkingLedState = RTW_LED_ON;
<<<<<<< HEAD
			_set_timer(&pLed->BlinkTimer, LED_BLINK_LINK_INTERVAL_ALPHA);
=======
			schedule_delayed_work(&pLed->blink_work, LED_BLINK_LINK_INTVL);
>>>>>>> 754e0b0e

			pLed->bLedWPSBlinkInProgress = false;
		} else {
			pLed->BlinkingLedState = RTW_LED_OFF;
<<<<<<< HEAD
			_set_timer(&pLed->BlinkTimer, LED_BLINK_WPS_SUCESS_INTERVAL_ALPHA);
=======
			schedule_delayed_work(&pLed->blink_work, LED_BLINK_WPS_SUCESS_INTVL);
>>>>>>> 754e0b0e
		}
		break;
	default:
		break;
	}
}

<<<<<<< HEAD
static void SwLedControlMode1(struct adapter *padapter, enum LED_CTL_MODE LedAction)
{
	struct led_priv *ledpriv = &padapter->ledpriv;
	struct LED_871x *pLed = &ledpriv->SwLed0;
	struct mlme_priv *pmlmepriv = &padapter->mlmepriv;

	switch (LedAction) {
	case LED_CTL_POWER_ON:
=======
void rtl8188eu_InitSwLeds(struct adapter *padapter)
{
	struct led_priv *pledpriv = &padapter->ledpriv;
	struct LED_871x *pLed = &pledpriv->SwLed0;

	pLed->padapter = padapter;
	ResetLedStatus(pLed);
	INIT_DELAYED_WORK(&pLed->blink_work, blink_work);
}

void rtl8188eu_DeInitSwLeds(struct adapter *padapter)
{
	struct led_priv	*ledpriv = &padapter->ledpriv;
	struct LED_871x *pLed = &ledpriv->SwLed0;

	cancel_delayed_work_sync(&pLed->blink_work);
	ResetLedStatus(pLed);
	SwLedOff(padapter, pLed);
}

void rtw_led_control(struct adapter *padapter, enum LED_CTL_MODE LedAction)
{
	struct led_priv *ledpriv = &padapter->ledpriv;
	struct registry_priv *registry_par;
	struct LED_871x *pLed = &ledpriv->SwLed0;
	struct mlme_priv *pmlmepriv = &padapter->mlmepriv;

	if ((padapter->bSurpriseRemoved) || (padapter->bDriverStopped) ||
	    (!padapter->hw_init_completed))
		return;

	if (!ledpriv->bRegUseLed)
		return;

	registry_par = &padapter->registrypriv;
	if (!registry_par->led_enable)
		return;

	switch (LedAction) {
>>>>>>> 754e0b0e
	case LED_CTL_START_TO_LINK:
	case LED_CTL_NO_LINK:
		if (!pLed->bLedNoLinkBlinkInProgress) {
			if (pLed->CurrLedState == LED_BLINK_SCAN || IS_LED_WPS_BLINKING(pLed))
				return;
			if (pLed->bLedLinkBlinkInProgress) {
<<<<<<< HEAD
				_cancel_timer_ex(&pLed->BlinkTimer);
				pLed->bLedLinkBlinkInProgress = false;
			}
			if (pLed->bLedBlinkInProgress) {
				_cancel_timer_ex(&pLed->BlinkTimer);
=======
				cancel_delayed_work(&pLed->blink_work);
				pLed->bLedLinkBlinkInProgress = false;
			}
			if (pLed->bLedBlinkInProgress) {
				cancel_delayed_work(&pLed->blink_work);
>>>>>>> 754e0b0e
				pLed->bLedBlinkInProgress = false;
			}

			pLed->bLedNoLinkBlinkInProgress = true;
			pLed->CurrLedState = LED_BLINK_SLOWLY;
			if (pLed->bLedOn)
				pLed->BlinkingLedState = RTW_LED_OFF;
			else
				pLed->BlinkingLedState = RTW_LED_ON;
<<<<<<< HEAD
			_set_timer(&pLed->BlinkTimer, LED_BLINK_NO_LINK_INTERVAL_ALPHA);
=======
			schedule_delayed_work(&pLed->blink_work, LED_BLINK_NO_LINK_INTVL);
>>>>>>> 754e0b0e
		}
		break;
	case LED_CTL_LINK:
		if (!pLed->bLedLinkBlinkInProgress) {
			if (pLed->CurrLedState == LED_BLINK_SCAN || IS_LED_WPS_BLINKING(pLed))
				return;
			if (pLed->bLedNoLinkBlinkInProgress) {
<<<<<<< HEAD
				_cancel_timer_ex(&pLed->BlinkTimer);
				pLed->bLedNoLinkBlinkInProgress = false;
			}
			if (pLed->bLedBlinkInProgress) {
				_cancel_timer_ex(&pLed->BlinkTimer);
=======
				cancel_delayed_work(&pLed->blink_work);
				pLed->bLedNoLinkBlinkInProgress = false;
			}
			if (pLed->bLedBlinkInProgress) {
				cancel_delayed_work(&pLed->blink_work);
>>>>>>> 754e0b0e
				pLed->bLedBlinkInProgress = false;
			}
			pLed->bLedLinkBlinkInProgress = true;
			pLed->CurrLedState = LED_BLINK_NORMAL;
			if (pLed->bLedOn)
				pLed->BlinkingLedState = RTW_LED_OFF;
			else
				pLed->BlinkingLedState = RTW_LED_ON;
<<<<<<< HEAD
			_set_timer(&pLed->BlinkTimer, LED_BLINK_LINK_INTERVAL_ALPHA);
=======
			schedule_delayed_work(&pLed->blink_work, LED_BLINK_LINK_INTVL);
>>>>>>> 754e0b0e
		}
		break;
	case LED_CTL_SITE_SURVEY:
		if ((pmlmepriv->LinkDetectInfo.bBusyTraffic) && (check_fwstate(pmlmepriv, _FW_LINKED))) {
			;
		} else if (!pLed->bLedScanBlinkInProgress) {
			if (IS_LED_WPS_BLINKING(pLed))
				return;
			if (pLed->bLedNoLinkBlinkInProgress) {
<<<<<<< HEAD
				_cancel_timer_ex(&pLed->BlinkTimer);
				pLed->bLedNoLinkBlinkInProgress = false;
			}
			if (pLed->bLedLinkBlinkInProgress) {
				_cancel_timer_ex(&pLed->BlinkTimer);
				pLed->bLedLinkBlinkInProgress = false;
			}
			if (pLed->bLedBlinkInProgress) {
				_cancel_timer_ex(&pLed->BlinkTimer);
=======
				cancel_delayed_work(&pLed->blink_work);
				pLed->bLedNoLinkBlinkInProgress = false;
			}
			if (pLed->bLedLinkBlinkInProgress) {
				cancel_delayed_work(&pLed->blink_work);
				pLed->bLedLinkBlinkInProgress = false;
			}
			if (pLed->bLedBlinkInProgress) {
				cancel_delayed_work(&pLed->blink_work);
>>>>>>> 754e0b0e
				pLed->bLedBlinkInProgress = false;
			}
			pLed->bLedScanBlinkInProgress = true;
			pLed->CurrLedState = LED_BLINK_SCAN;
			pLed->BlinkTimes = 24;
			if (pLed->bLedOn)
				pLed->BlinkingLedState = RTW_LED_OFF;
			else
				pLed->BlinkingLedState = RTW_LED_ON;
<<<<<<< HEAD
			_set_timer(&pLed->BlinkTimer, LED_BLINK_SCAN_INTERVAL_ALPHA);
=======
			schedule_delayed_work(&pLed->blink_work, LED_BLINK_SCAN_INTVL);
>>>>>>> 754e0b0e
		 }
		break;
	case LED_CTL_TX:
	case LED_CTL_RX:
		if (!pLed->bLedBlinkInProgress) {
			if (pLed->CurrLedState == LED_BLINK_SCAN || IS_LED_WPS_BLINKING(pLed))
				return;
			if (pLed->bLedNoLinkBlinkInProgress) {
<<<<<<< HEAD
				_cancel_timer_ex(&pLed->BlinkTimer);
				pLed->bLedNoLinkBlinkInProgress = false;
			}
			if (pLed->bLedLinkBlinkInProgress) {
				_cancel_timer_ex(&pLed->BlinkTimer);
=======
				cancel_delayed_work(&pLed->blink_work);
				pLed->bLedNoLinkBlinkInProgress = false;
			}
			if (pLed->bLedLinkBlinkInProgress) {
				cancel_delayed_work(&pLed->blink_work);
>>>>>>> 754e0b0e
				pLed->bLedLinkBlinkInProgress = false;
			}
			pLed->bLedBlinkInProgress = true;
			pLed->CurrLedState = LED_BLINK_TXRX;
			pLed->BlinkTimes = 2;
			if (pLed->bLedOn)
				pLed->BlinkingLedState = RTW_LED_OFF;
			else
				pLed->BlinkingLedState = RTW_LED_ON;
<<<<<<< HEAD
			_set_timer(&pLed->BlinkTimer, LED_BLINK_FASTER_INTERVAL_ALPHA);
		}
		break;
	case LED_CTL_START_WPS: /* wait until xinpin finish */
	case LED_CTL_START_WPS_BOTTON:
		 if (!pLed->bLedWPSBlinkInProgress) {
			if (pLed->bLedNoLinkBlinkInProgress) {
				_cancel_timer_ex(&pLed->BlinkTimer);
				pLed->bLedNoLinkBlinkInProgress = false;
			}
			if (pLed->bLedLinkBlinkInProgress) {
				_cancel_timer_ex(&pLed->BlinkTimer);
				pLed->bLedLinkBlinkInProgress = false;
			}
			if (pLed->bLedBlinkInProgress) {
				_cancel_timer_ex(&pLed->BlinkTimer);
				pLed->bLedBlinkInProgress = false;
			}
			if (pLed->bLedScanBlinkInProgress) {
				_cancel_timer_ex(&pLed->BlinkTimer);
=======
			schedule_delayed_work(&pLed->blink_work, LED_BLINK_FASTER_INTVL);
		}
		break;
	case LED_CTL_START_WPS: /* wait until xinpin finish */
		 if (!pLed->bLedWPSBlinkInProgress) {
			if (pLed->bLedNoLinkBlinkInProgress) {
				cancel_delayed_work(&pLed->blink_work);
				pLed->bLedNoLinkBlinkInProgress = false;
			}
			if (pLed->bLedLinkBlinkInProgress) {
				cancel_delayed_work(&pLed->blink_work);
				pLed->bLedLinkBlinkInProgress = false;
			}
			if (pLed->bLedBlinkInProgress) {
				cancel_delayed_work(&pLed->blink_work);
				pLed->bLedBlinkInProgress = false;
			}
			if (pLed->bLedScanBlinkInProgress) {
				cancel_delayed_work(&pLed->blink_work);
>>>>>>> 754e0b0e
				pLed->bLedScanBlinkInProgress = false;
			}
			pLed->bLedWPSBlinkInProgress = true;
			pLed->CurrLedState = LED_BLINK_WPS;
			if (pLed->bLedOn)
				pLed->BlinkingLedState = RTW_LED_OFF;
			else
				pLed->BlinkingLedState = RTW_LED_ON;
<<<<<<< HEAD
			_set_timer(&pLed->BlinkTimer, LED_BLINK_SCAN_INTERVAL_ALPHA);
=======
			schedule_delayed_work(&pLed->blink_work, LED_BLINK_SCAN_INTVL);
>>>>>>> 754e0b0e
		 }
		break;
	case LED_CTL_STOP_WPS:
		if (pLed->bLedNoLinkBlinkInProgress) {
<<<<<<< HEAD
			_cancel_timer_ex(&pLed->BlinkTimer);
			pLed->bLedNoLinkBlinkInProgress = false;
		}
		if (pLed->bLedLinkBlinkInProgress) {
			_cancel_timer_ex(&pLed->BlinkTimer);
			pLed->bLedLinkBlinkInProgress = false;
		}
		if (pLed->bLedBlinkInProgress) {
			_cancel_timer_ex(&pLed->BlinkTimer);
			pLed->bLedBlinkInProgress = false;
		}
		if (pLed->bLedScanBlinkInProgress) {
			_cancel_timer_ex(&pLed->BlinkTimer);
			pLed->bLedScanBlinkInProgress = false;
		}
		if (pLed->bLedWPSBlinkInProgress)
			_cancel_timer_ex(&pLed->BlinkTimer);
=======
			cancel_delayed_work(&pLed->blink_work);
			pLed->bLedNoLinkBlinkInProgress = false;
		}
		if (pLed->bLedLinkBlinkInProgress) {
			cancel_delayed_work(&pLed->blink_work);
			pLed->bLedLinkBlinkInProgress = false;
		}
		if (pLed->bLedBlinkInProgress) {
			cancel_delayed_work(&pLed->blink_work);
			pLed->bLedBlinkInProgress = false;
		}
		if (pLed->bLedScanBlinkInProgress) {
			cancel_delayed_work(&pLed->blink_work);
			pLed->bLedScanBlinkInProgress = false;
		}
		if (pLed->bLedWPSBlinkInProgress)
			cancel_delayed_work(&pLed->blink_work);
>>>>>>> 754e0b0e
		else
			pLed->bLedWPSBlinkInProgress = true;
		pLed->CurrLedState = LED_BLINK_WPS_STOP;
		if (pLed->bLedOn) {
			pLed->BlinkingLedState = RTW_LED_OFF;
<<<<<<< HEAD
			_set_timer(&pLed->BlinkTimer, LED_BLINK_WPS_SUCESS_INTERVAL_ALPHA);
		} else {
			pLed->BlinkingLedState = RTW_LED_ON;
			_set_timer(&pLed->BlinkTimer, 0);
=======
			schedule_delayed_work(&pLed->blink_work, LED_BLINK_WPS_SUCESS_INTVL);
		} else {
			pLed->BlinkingLedState = RTW_LED_ON;
			schedule_delayed_work(&pLed->blink_work, 0);
>>>>>>> 754e0b0e
		}
		break;
	case LED_CTL_STOP_WPS_FAIL:
		if (pLed->bLedWPSBlinkInProgress) {
<<<<<<< HEAD
			_cancel_timer_ex(&pLed->BlinkTimer);
=======
			cancel_delayed_work(&pLed->blink_work);
>>>>>>> 754e0b0e
			pLed->bLedWPSBlinkInProgress = false;
		}
		pLed->bLedNoLinkBlinkInProgress = true;
		pLed->CurrLedState = LED_BLINK_SLOWLY;
		if (pLed->bLedOn)
			pLed->BlinkingLedState = RTW_LED_OFF;
		else
			pLed->BlinkingLedState = RTW_LED_ON;
<<<<<<< HEAD
		_set_timer(&pLed->BlinkTimer, LED_BLINK_NO_LINK_INTERVAL_ALPHA);
=======
		schedule_delayed_work(&pLed->blink_work, LED_BLINK_NO_LINK_INTVL);
>>>>>>> 754e0b0e
		break;
	case LED_CTL_POWER_OFF:
		pLed->CurrLedState = RTW_LED_OFF;
		pLed->BlinkingLedState = RTW_LED_OFF;
		if (pLed->bLedNoLinkBlinkInProgress) {
<<<<<<< HEAD
			_cancel_timer_ex(&pLed->BlinkTimer);
			pLed->bLedNoLinkBlinkInProgress = false;
		}
		if (pLed->bLedLinkBlinkInProgress) {
			_cancel_timer_ex(&pLed->BlinkTimer);
			pLed->bLedLinkBlinkInProgress = false;
		}
		if (pLed->bLedBlinkInProgress) {
			_cancel_timer_ex(&pLed->BlinkTimer);
			pLed->bLedBlinkInProgress = false;
		}
		if (pLed->bLedWPSBlinkInProgress) {
			_cancel_timer_ex(&pLed->BlinkTimer);
			pLed->bLedWPSBlinkInProgress = false;
		}
		if (pLed->bLedScanBlinkInProgress) {
			_cancel_timer_ex(&pLed->BlinkTimer);
=======
			cancel_delayed_work(&pLed->blink_work);
			pLed->bLedNoLinkBlinkInProgress = false;
		}
		if (pLed->bLedLinkBlinkInProgress) {
			cancel_delayed_work(&pLed->blink_work);
			pLed->bLedLinkBlinkInProgress = false;
		}
		if (pLed->bLedBlinkInProgress) {
			cancel_delayed_work(&pLed->blink_work);
			pLed->bLedBlinkInProgress = false;
		}
		if (pLed->bLedWPSBlinkInProgress) {
			cancel_delayed_work(&pLed->blink_work);
			pLed->bLedWPSBlinkInProgress = false;
		}
		if (pLed->bLedScanBlinkInProgress) {
			cancel_delayed_work(&pLed->blink_work);
>>>>>>> 754e0b0e
			pLed->bLedScanBlinkInProgress = false;
		}
		SwLedOff(padapter, pLed);
		break;
	default:
		break;
	}
<<<<<<< HEAD
}

void BlinkHandler(struct LED_871x *pLed)
{
	struct adapter *padapter = pLed->padapter;

	if ((padapter->bSurpriseRemoved) || (padapter->bDriverStopped))
		return;

	SwLedBlink1(pLed);
}

void LedControl8188eu(struct adapter *padapter, enum LED_CTL_MODE LedAction)
{
	struct led_priv *ledpriv = &padapter->ledpriv;
	struct registry_priv *registry_par;

	if ((padapter->bSurpriseRemoved) || (padapter->bDriverStopped) ||
	    (!padapter->hw_init_completed))
		return;

	if (!ledpriv->bRegUseLed)
		return;

	registry_par = &padapter->registrypriv;
	if (!registry_par->led_enable)
		return;

	if ((padapter->pwrctrlpriv.rf_pwrstate != rf_on &&
	     padapter->pwrctrlpriv.rfoff_reason > RF_CHANGE_BY_PS) &&
	    (LedAction == LED_CTL_TX || LedAction == LED_CTL_RX ||
	     LedAction == LED_CTL_SITE_SURVEY ||
	     LedAction == LED_CTL_LINK ||
	     LedAction == LED_CTL_NO_LINK ||
	     LedAction == LED_CTL_POWER_ON))
		return;

	SwLedControlMode1(padapter, LedAction);
=======
>>>>>>> 754e0b0e
}<|MERGE_RESOLUTION|>--- conflicted
+++ resolved
@@ -5,26 +5,6 @@
 #include "../include/rtw_led.h"
 #include "../include/rtl8188e_spec.h"
 
-<<<<<<< HEAD
-void BlinkTimerCallback(struct timer_list *t)
-{
-	struct LED_871x *pLed = from_timer(pLed, t, BlinkTimer);
-	struct adapter *padapter = pLed->padapter;
-
-	if ((padapter->bSurpriseRemoved) || (padapter->bDriverStopped))
-		return;
-
-	_set_workitem(&pLed->BlinkWorkItem);
-}
-
-void BlinkWorkItemCallback(struct work_struct *work)
-{
-	struct LED_871x *pLed = container_of(work, struct LED_871x, BlinkWorkItem);
-	BlinkHandler(pLed);
-}
-
-void ResetLedStatus(struct LED_871x *pLed)
-=======
 #define LED_BLINK_NO_LINK_INTVL			msecs_to_jiffies(1000)
 #define LED_BLINK_LINK_INTVL			msecs_to_jiffies(500)
 #define LED_BLINK_SCAN_INTVL			msecs_to_jiffies(180)
@@ -37,7 +17,6 @@
 	(l)->bLedWPSBlinkInProgress)
 
 static void ResetLedStatus(struct LED_871x *pLed)
->>>>>>> 754e0b0e
 {
 	pLed->CurrLedState = RTW_LED_OFF; /*  Current LED state. */
 	pLed->bLedOn = false; /*  true if LED is ON, false if LED is OFF. */
@@ -53,27 +32,13 @@
 	pLed->bLedScanBlinkInProgress = false;
 }
 
-<<<<<<< HEAD
-void InitLed871x(struct adapter *padapter, struct LED_871x *pLed, enum LED_PIN_871x LedPin)
-=======
 static void SwLedOn(struct adapter *padapter, struct LED_871x *pLed)
->>>>>>> 754e0b0e
 {
 	u8	LedCfg;
 
 	if (padapter->bSurpriseRemoved || padapter->bDriverStopped)
 		return;
 
-<<<<<<< HEAD
-void DeInitLed871x(struct LED_871x *pLed)
-{
-	_cancel_workitem_sync(&pLed->BlinkWorkItem);
-	_cancel_timer_ex(&pLed->BlinkTimer);
-	ResetLedStatus(pLed);
-}
-
-static void SwLedBlink1(struct LED_871x *pLed)
-=======
 	LedCfg = rtw_read8(padapter, REG_LEDCFG2);
 	rtw_write8(padapter, REG_LEDCFG2, (LedCfg & 0xf0) | BIT(5) | BIT(6)); /*  SW control led0 on. */
 	pLed->bLedOn = true;
@@ -98,7 +63,6 @@
 }
 
 static void blink_work(struct work_struct *work)
->>>>>>> 754e0b0e
 {
 	struct delayed_work *dwork = to_delayed_work(work);
 	struct LED_871x *pLed = container_of(dwork, struct LED_871x, blink_work);
@@ -182,42 +146,22 @@
 			pLed->BlinkingLedState = RTW_LED_OFF;
 		else
 			pLed->BlinkingLedState = RTW_LED_ON;
-<<<<<<< HEAD
-		_set_timer(&pLed->BlinkTimer, LED_BLINK_SCAN_INTERVAL_ALPHA);
-		break;
-	case LED_BLINK_WPS_STOP:	/* WPS success */
-		if (pLed->BlinkingLedState == RTW_LED_ON)
-			bStopBlinking = false;
-		else
-			bStopBlinking = true;
-
-		if (bStopBlinking) {
-=======
 		schedule_delayed_work(&pLed->blink_work, LED_BLINK_SCAN_INTVL);
 		break;
 	case LED_BLINK_WPS_STOP:	/* WPS success */
 		if (pLed->BlinkingLedState != RTW_LED_ON) {
->>>>>>> 754e0b0e
 			pLed->bLedLinkBlinkInProgress = true;
 			pLed->CurrLedState = LED_BLINK_NORMAL;
 			if (pLed->bLedOn)
 				pLed->BlinkingLedState = RTW_LED_OFF;
 			else
 				pLed->BlinkingLedState = RTW_LED_ON;
-<<<<<<< HEAD
-			_set_timer(&pLed->BlinkTimer, LED_BLINK_LINK_INTERVAL_ALPHA);
-=======
 			schedule_delayed_work(&pLed->blink_work, LED_BLINK_LINK_INTVL);
->>>>>>> 754e0b0e
 
 			pLed->bLedWPSBlinkInProgress = false;
 		} else {
 			pLed->BlinkingLedState = RTW_LED_OFF;
-<<<<<<< HEAD
-			_set_timer(&pLed->BlinkTimer, LED_BLINK_WPS_SUCESS_INTERVAL_ALPHA);
-=======
 			schedule_delayed_work(&pLed->blink_work, LED_BLINK_WPS_SUCESS_INTVL);
->>>>>>> 754e0b0e
 		}
 		break;
 	default:
@@ -225,16 +169,6 @@
 	}
 }
 
-<<<<<<< HEAD
-static void SwLedControlMode1(struct adapter *padapter, enum LED_CTL_MODE LedAction)
-{
-	struct led_priv *ledpriv = &padapter->ledpriv;
-	struct LED_871x *pLed = &ledpriv->SwLed0;
-	struct mlme_priv *pmlmepriv = &padapter->mlmepriv;
-
-	switch (LedAction) {
-	case LED_CTL_POWER_ON:
-=======
 void rtl8188eu_InitSwLeds(struct adapter *padapter)
 {
 	struct led_priv *pledpriv = &padapter->ledpriv;
@@ -274,26 +208,17 @@
 		return;
 
 	switch (LedAction) {
->>>>>>> 754e0b0e
 	case LED_CTL_START_TO_LINK:
 	case LED_CTL_NO_LINK:
 		if (!pLed->bLedNoLinkBlinkInProgress) {
 			if (pLed->CurrLedState == LED_BLINK_SCAN || IS_LED_WPS_BLINKING(pLed))
 				return;
 			if (pLed->bLedLinkBlinkInProgress) {
-<<<<<<< HEAD
-				_cancel_timer_ex(&pLed->BlinkTimer);
+				cancel_delayed_work(&pLed->blink_work);
 				pLed->bLedLinkBlinkInProgress = false;
 			}
 			if (pLed->bLedBlinkInProgress) {
-				_cancel_timer_ex(&pLed->BlinkTimer);
-=======
-				cancel_delayed_work(&pLed->blink_work);
-				pLed->bLedLinkBlinkInProgress = false;
-			}
-			if (pLed->bLedBlinkInProgress) {
-				cancel_delayed_work(&pLed->blink_work);
->>>>>>> 754e0b0e
+				cancel_delayed_work(&pLed->blink_work);
 				pLed->bLedBlinkInProgress = false;
 			}
 
@@ -303,11 +228,7 @@
 				pLed->BlinkingLedState = RTW_LED_OFF;
 			else
 				pLed->BlinkingLedState = RTW_LED_ON;
-<<<<<<< HEAD
-			_set_timer(&pLed->BlinkTimer, LED_BLINK_NO_LINK_INTERVAL_ALPHA);
-=======
 			schedule_delayed_work(&pLed->blink_work, LED_BLINK_NO_LINK_INTVL);
->>>>>>> 754e0b0e
 		}
 		break;
 	case LED_CTL_LINK:
@@ -315,19 +236,11 @@
 			if (pLed->CurrLedState == LED_BLINK_SCAN || IS_LED_WPS_BLINKING(pLed))
 				return;
 			if (pLed->bLedNoLinkBlinkInProgress) {
-<<<<<<< HEAD
-				_cancel_timer_ex(&pLed->BlinkTimer);
+				cancel_delayed_work(&pLed->blink_work);
 				pLed->bLedNoLinkBlinkInProgress = false;
 			}
 			if (pLed->bLedBlinkInProgress) {
-				_cancel_timer_ex(&pLed->BlinkTimer);
-=======
-				cancel_delayed_work(&pLed->blink_work);
-				pLed->bLedNoLinkBlinkInProgress = false;
-			}
-			if (pLed->bLedBlinkInProgress) {
-				cancel_delayed_work(&pLed->blink_work);
->>>>>>> 754e0b0e
+				cancel_delayed_work(&pLed->blink_work);
 				pLed->bLedBlinkInProgress = false;
 			}
 			pLed->bLedLinkBlinkInProgress = true;
@@ -336,11 +249,7 @@
 				pLed->BlinkingLedState = RTW_LED_OFF;
 			else
 				pLed->BlinkingLedState = RTW_LED_ON;
-<<<<<<< HEAD
-			_set_timer(&pLed->BlinkTimer, LED_BLINK_LINK_INTERVAL_ALPHA);
-=======
 			schedule_delayed_work(&pLed->blink_work, LED_BLINK_LINK_INTVL);
->>>>>>> 754e0b0e
 		}
 		break;
 	case LED_CTL_SITE_SURVEY:
@@ -350,27 +259,15 @@
 			if (IS_LED_WPS_BLINKING(pLed))
 				return;
 			if (pLed->bLedNoLinkBlinkInProgress) {
-<<<<<<< HEAD
-				_cancel_timer_ex(&pLed->BlinkTimer);
+				cancel_delayed_work(&pLed->blink_work);
 				pLed->bLedNoLinkBlinkInProgress = false;
 			}
 			if (pLed->bLedLinkBlinkInProgress) {
-				_cancel_timer_ex(&pLed->BlinkTimer);
+				cancel_delayed_work(&pLed->blink_work);
 				pLed->bLedLinkBlinkInProgress = false;
 			}
 			if (pLed->bLedBlinkInProgress) {
-				_cancel_timer_ex(&pLed->BlinkTimer);
-=======
-				cancel_delayed_work(&pLed->blink_work);
-				pLed->bLedNoLinkBlinkInProgress = false;
-			}
-			if (pLed->bLedLinkBlinkInProgress) {
-				cancel_delayed_work(&pLed->blink_work);
-				pLed->bLedLinkBlinkInProgress = false;
-			}
-			if (pLed->bLedBlinkInProgress) {
-				cancel_delayed_work(&pLed->blink_work);
->>>>>>> 754e0b0e
+				cancel_delayed_work(&pLed->blink_work);
 				pLed->bLedBlinkInProgress = false;
 			}
 			pLed->bLedScanBlinkInProgress = true;
@@ -380,11 +277,7 @@
 				pLed->BlinkingLedState = RTW_LED_OFF;
 			else
 				pLed->BlinkingLedState = RTW_LED_ON;
-<<<<<<< HEAD
-			_set_timer(&pLed->BlinkTimer, LED_BLINK_SCAN_INTERVAL_ALPHA);
-=======
 			schedule_delayed_work(&pLed->blink_work, LED_BLINK_SCAN_INTVL);
->>>>>>> 754e0b0e
 		 }
 		break;
 	case LED_CTL_TX:
@@ -393,19 +286,11 @@
 			if (pLed->CurrLedState == LED_BLINK_SCAN || IS_LED_WPS_BLINKING(pLed))
 				return;
 			if (pLed->bLedNoLinkBlinkInProgress) {
-<<<<<<< HEAD
-				_cancel_timer_ex(&pLed->BlinkTimer);
+				cancel_delayed_work(&pLed->blink_work);
 				pLed->bLedNoLinkBlinkInProgress = false;
 			}
 			if (pLed->bLedLinkBlinkInProgress) {
-				_cancel_timer_ex(&pLed->BlinkTimer);
-=======
-				cancel_delayed_work(&pLed->blink_work);
-				pLed->bLedNoLinkBlinkInProgress = false;
-			}
-			if (pLed->bLedLinkBlinkInProgress) {
-				cancel_delayed_work(&pLed->blink_work);
->>>>>>> 754e0b0e
+				cancel_delayed_work(&pLed->blink_work);
 				pLed->bLedLinkBlinkInProgress = false;
 			}
 			pLed->bLedBlinkInProgress = true;
@@ -415,28 +300,6 @@
 				pLed->BlinkingLedState = RTW_LED_OFF;
 			else
 				pLed->BlinkingLedState = RTW_LED_ON;
-<<<<<<< HEAD
-			_set_timer(&pLed->BlinkTimer, LED_BLINK_FASTER_INTERVAL_ALPHA);
-		}
-		break;
-	case LED_CTL_START_WPS: /* wait until xinpin finish */
-	case LED_CTL_START_WPS_BOTTON:
-		 if (!pLed->bLedWPSBlinkInProgress) {
-			if (pLed->bLedNoLinkBlinkInProgress) {
-				_cancel_timer_ex(&pLed->BlinkTimer);
-				pLed->bLedNoLinkBlinkInProgress = false;
-			}
-			if (pLed->bLedLinkBlinkInProgress) {
-				_cancel_timer_ex(&pLed->BlinkTimer);
-				pLed->bLedLinkBlinkInProgress = false;
-			}
-			if (pLed->bLedBlinkInProgress) {
-				_cancel_timer_ex(&pLed->BlinkTimer);
-				pLed->bLedBlinkInProgress = false;
-			}
-			if (pLed->bLedScanBlinkInProgress) {
-				_cancel_timer_ex(&pLed->BlinkTimer);
-=======
 			schedule_delayed_work(&pLed->blink_work, LED_BLINK_FASTER_INTVL);
 		}
 		break;
@@ -456,7 +319,6 @@
 			}
 			if (pLed->bLedScanBlinkInProgress) {
 				cancel_delayed_work(&pLed->blink_work);
->>>>>>> 754e0b0e
 				pLed->bLedScanBlinkInProgress = false;
 			}
 			pLed->bLedWPSBlinkInProgress = true;
@@ -465,77 +327,42 @@
 				pLed->BlinkingLedState = RTW_LED_OFF;
 			else
 				pLed->BlinkingLedState = RTW_LED_ON;
-<<<<<<< HEAD
-			_set_timer(&pLed->BlinkTimer, LED_BLINK_SCAN_INTERVAL_ALPHA);
-=======
 			schedule_delayed_work(&pLed->blink_work, LED_BLINK_SCAN_INTVL);
->>>>>>> 754e0b0e
 		 }
 		break;
 	case LED_CTL_STOP_WPS:
 		if (pLed->bLedNoLinkBlinkInProgress) {
-<<<<<<< HEAD
-			_cancel_timer_ex(&pLed->BlinkTimer);
+			cancel_delayed_work(&pLed->blink_work);
 			pLed->bLedNoLinkBlinkInProgress = false;
 		}
 		if (pLed->bLedLinkBlinkInProgress) {
-			_cancel_timer_ex(&pLed->BlinkTimer);
+			cancel_delayed_work(&pLed->blink_work);
 			pLed->bLedLinkBlinkInProgress = false;
 		}
 		if (pLed->bLedBlinkInProgress) {
-			_cancel_timer_ex(&pLed->BlinkTimer);
+			cancel_delayed_work(&pLed->blink_work);
 			pLed->bLedBlinkInProgress = false;
 		}
 		if (pLed->bLedScanBlinkInProgress) {
-			_cancel_timer_ex(&pLed->BlinkTimer);
+			cancel_delayed_work(&pLed->blink_work);
 			pLed->bLedScanBlinkInProgress = false;
 		}
 		if (pLed->bLedWPSBlinkInProgress)
-			_cancel_timer_ex(&pLed->BlinkTimer);
-=======
-			cancel_delayed_work(&pLed->blink_work);
-			pLed->bLedNoLinkBlinkInProgress = false;
-		}
-		if (pLed->bLedLinkBlinkInProgress) {
-			cancel_delayed_work(&pLed->blink_work);
-			pLed->bLedLinkBlinkInProgress = false;
-		}
-		if (pLed->bLedBlinkInProgress) {
-			cancel_delayed_work(&pLed->blink_work);
-			pLed->bLedBlinkInProgress = false;
-		}
-		if (pLed->bLedScanBlinkInProgress) {
-			cancel_delayed_work(&pLed->blink_work);
-			pLed->bLedScanBlinkInProgress = false;
-		}
-		if (pLed->bLedWPSBlinkInProgress)
-			cancel_delayed_work(&pLed->blink_work);
->>>>>>> 754e0b0e
+			cancel_delayed_work(&pLed->blink_work);
 		else
 			pLed->bLedWPSBlinkInProgress = true;
 		pLed->CurrLedState = LED_BLINK_WPS_STOP;
 		if (pLed->bLedOn) {
 			pLed->BlinkingLedState = RTW_LED_OFF;
-<<<<<<< HEAD
-			_set_timer(&pLed->BlinkTimer, LED_BLINK_WPS_SUCESS_INTERVAL_ALPHA);
-		} else {
-			pLed->BlinkingLedState = RTW_LED_ON;
-			_set_timer(&pLed->BlinkTimer, 0);
-=======
 			schedule_delayed_work(&pLed->blink_work, LED_BLINK_WPS_SUCESS_INTVL);
 		} else {
 			pLed->BlinkingLedState = RTW_LED_ON;
 			schedule_delayed_work(&pLed->blink_work, 0);
->>>>>>> 754e0b0e
 		}
 		break;
 	case LED_CTL_STOP_WPS_FAIL:
 		if (pLed->bLedWPSBlinkInProgress) {
-<<<<<<< HEAD
-			_cancel_timer_ex(&pLed->BlinkTimer);
-=======
-			cancel_delayed_work(&pLed->blink_work);
->>>>>>> 754e0b0e
+			cancel_delayed_work(&pLed->blink_work);
 			pLed->bLedWPSBlinkInProgress = false;
 		}
 		pLed->bLedNoLinkBlinkInProgress = true;
@@ -544,53 +371,29 @@
 			pLed->BlinkingLedState = RTW_LED_OFF;
 		else
 			pLed->BlinkingLedState = RTW_LED_ON;
-<<<<<<< HEAD
-		_set_timer(&pLed->BlinkTimer, LED_BLINK_NO_LINK_INTERVAL_ALPHA);
-=======
 		schedule_delayed_work(&pLed->blink_work, LED_BLINK_NO_LINK_INTVL);
->>>>>>> 754e0b0e
 		break;
 	case LED_CTL_POWER_OFF:
 		pLed->CurrLedState = RTW_LED_OFF;
 		pLed->BlinkingLedState = RTW_LED_OFF;
 		if (pLed->bLedNoLinkBlinkInProgress) {
-<<<<<<< HEAD
-			_cancel_timer_ex(&pLed->BlinkTimer);
+			cancel_delayed_work(&pLed->blink_work);
 			pLed->bLedNoLinkBlinkInProgress = false;
 		}
 		if (pLed->bLedLinkBlinkInProgress) {
-			_cancel_timer_ex(&pLed->BlinkTimer);
+			cancel_delayed_work(&pLed->blink_work);
 			pLed->bLedLinkBlinkInProgress = false;
 		}
 		if (pLed->bLedBlinkInProgress) {
-			_cancel_timer_ex(&pLed->BlinkTimer);
+			cancel_delayed_work(&pLed->blink_work);
 			pLed->bLedBlinkInProgress = false;
 		}
 		if (pLed->bLedWPSBlinkInProgress) {
-			_cancel_timer_ex(&pLed->BlinkTimer);
+			cancel_delayed_work(&pLed->blink_work);
 			pLed->bLedWPSBlinkInProgress = false;
 		}
 		if (pLed->bLedScanBlinkInProgress) {
-			_cancel_timer_ex(&pLed->BlinkTimer);
-=======
-			cancel_delayed_work(&pLed->blink_work);
-			pLed->bLedNoLinkBlinkInProgress = false;
-		}
-		if (pLed->bLedLinkBlinkInProgress) {
-			cancel_delayed_work(&pLed->blink_work);
-			pLed->bLedLinkBlinkInProgress = false;
-		}
-		if (pLed->bLedBlinkInProgress) {
-			cancel_delayed_work(&pLed->blink_work);
-			pLed->bLedBlinkInProgress = false;
-		}
-		if (pLed->bLedWPSBlinkInProgress) {
-			cancel_delayed_work(&pLed->blink_work);
-			pLed->bLedWPSBlinkInProgress = false;
-		}
-		if (pLed->bLedScanBlinkInProgress) {
-			cancel_delayed_work(&pLed->blink_work);
->>>>>>> 754e0b0e
+			cancel_delayed_work(&pLed->blink_work);
 			pLed->bLedScanBlinkInProgress = false;
 		}
 		SwLedOff(padapter, pLed);
@@ -598,45 +401,4 @@
 	default:
 		break;
 	}
-<<<<<<< HEAD
-}
-
-void BlinkHandler(struct LED_871x *pLed)
-{
-	struct adapter *padapter = pLed->padapter;
-
-	if ((padapter->bSurpriseRemoved) || (padapter->bDriverStopped))
-		return;
-
-	SwLedBlink1(pLed);
-}
-
-void LedControl8188eu(struct adapter *padapter, enum LED_CTL_MODE LedAction)
-{
-	struct led_priv *ledpriv = &padapter->ledpriv;
-	struct registry_priv *registry_par;
-
-	if ((padapter->bSurpriseRemoved) || (padapter->bDriverStopped) ||
-	    (!padapter->hw_init_completed))
-		return;
-
-	if (!ledpriv->bRegUseLed)
-		return;
-
-	registry_par = &padapter->registrypriv;
-	if (!registry_par->led_enable)
-		return;
-
-	if ((padapter->pwrctrlpriv.rf_pwrstate != rf_on &&
-	     padapter->pwrctrlpriv.rfoff_reason > RF_CHANGE_BY_PS) &&
-	    (LedAction == LED_CTL_TX || LedAction == LED_CTL_RX ||
-	     LedAction == LED_CTL_SITE_SURVEY ||
-	     LedAction == LED_CTL_LINK ||
-	     LedAction == LED_CTL_NO_LINK ||
-	     LedAction == LED_CTL_POWER_ON))
-		return;
-
-	SwLedControlMode1(padapter, LedAction);
-=======
->>>>>>> 754e0b0e
 }