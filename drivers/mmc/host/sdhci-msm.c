// SPDX-License-Identifier: GPL-2.0-only
/*
 * drivers/mmc/host/sdhci-msm.c - Qualcomm SDHCI Platform driver
 *
 * Copyright (c) 2013-2014, The Linux Foundation. All rights reserved.
 */

#include <linux/module.h>
#include <linux/of_device.h>
#include <linux/delay.h>
#include <linux/mmc/mmc.h>
#include <linux/pm_runtime.h>
#include <linux/pm_opp.h>
#include <linux/slab.h>
#include <linux/iopoll.h>
#include <linux/regulator/consumer.h>

#include "sdhci-pltfm.h"
#include "cqhci.h"

#define CORE_MCI_VERSION		0x50
#define CORE_VERSION_MAJOR_SHIFT	28
#define CORE_VERSION_MAJOR_MASK		(0xf << CORE_VERSION_MAJOR_SHIFT)
#define CORE_VERSION_MINOR_MASK		0xff

#define CORE_MCI_GENERICS		0x70
#define SWITCHABLE_SIGNALING_VOLTAGE	BIT(29)

#define HC_MODE_EN		0x1
#define CORE_POWER		0x0
#define CORE_SW_RST		BIT(7)
#define FF_CLK_SW_RST_DIS	BIT(13)

#define CORE_PWRCTL_BUS_OFF	BIT(0)
#define CORE_PWRCTL_BUS_ON	BIT(1)
#define CORE_PWRCTL_IO_LOW	BIT(2)
#define CORE_PWRCTL_IO_HIGH	BIT(3)
#define CORE_PWRCTL_BUS_SUCCESS BIT(0)
#define CORE_PWRCTL_IO_SUCCESS	BIT(2)
#define REQ_BUS_OFF		BIT(0)
#define REQ_BUS_ON		BIT(1)
#define REQ_IO_LOW		BIT(2)
#define REQ_IO_HIGH		BIT(3)
#define INT_MASK		0xf
#define MAX_PHASES		16
#define CORE_DLL_LOCK		BIT(7)
#define CORE_DDR_DLL_LOCK	BIT(11)
#define CORE_DLL_EN		BIT(16)
#define CORE_CDR_EN		BIT(17)
#define CORE_CK_OUT_EN		BIT(18)
#define CORE_CDR_EXT_EN		BIT(19)
#define CORE_DLL_PDN		BIT(29)
#define CORE_DLL_RST		BIT(30)
#define CORE_CMD_DAT_TRACK_SEL	BIT(0)

#define CORE_DDR_CAL_EN		BIT(0)
#define CORE_FLL_CYCLE_CNT	BIT(18)
#define CORE_DLL_CLOCK_DISABLE	BIT(21)

#define DLL_USR_CTL_POR_VAL	0x10800
#define ENABLE_DLL_LOCK_STATUS	BIT(26)
#define FINE_TUNE_MODE_EN	BIT(27)
#define BIAS_OK_SIGNAL		BIT(29)

#define DLL_CONFIG_3_LOW_FREQ_VAL	0x08
#define DLL_CONFIG_3_HIGH_FREQ_VAL	0x10

#define CORE_VENDOR_SPEC_POR_VAL 0xa9c
#define CORE_CLK_PWRSAVE	BIT(1)
#define CORE_HC_MCLK_SEL_DFLT	(2 << 8)
#define CORE_HC_MCLK_SEL_HS400	(3 << 8)
#define CORE_HC_MCLK_SEL_MASK	(3 << 8)
#define CORE_IO_PAD_PWR_SWITCH_EN	BIT(15)
#define CORE_IO_PAD_PWR_SWITCH	BIT(16)
#define CORE_HC_SELECT_IN_EN	BIT(18)
#define CORE_HC_SELECT_IN_HS400	(6 << 19)
#define CORE_HC_SELECT_IN_MASK	(7 << 19)

#define CORE_3_0V_SUPPORT	BIT(25)
#define CORE_1_8V_SUPPORT	BIT(26)
#define CORE_VOLT_SUPPORT	(CORE_3_0V_SUPPORT | CORE_1_8V_SUPPORT)

#define CORE_CSR_CDC_CTLR_CFG0		0x130
#define CORE_SW_TRIG_FULL_CALIB		BIT(16)
#define CORE_HW_AUTOCAL_ENA		BIT(17)

#define CORE_CSR_CDC_CTLR_CFG1		0x134
#define CORE_CSR_CDC_CAL_TIMER_CFG0	0x138
#define CORE_TIMER_ENA			BIT(16)

#define CORE_CSR_CDC_CAL_TIMER_CFG1	0x13C
#define CORE_CSR_CDC_REFCOUNT_CFG	0x140
#define CORE_CSR_CDC_COARSE_CAL_CFG	0x144
#define CORE_CDC_OFFSET_CFG		0x14C
#define CORE_CSR_CDC_DELAY_CFG		0x150
#define CORE_CDC_SLAVE_DDA_CFG		0x160
#define CORE_CSR_CDC_STATUS0		0x164
#define CORE_CALIBRATION_DONE		BIT(0)

#define CORE_CDC_ERROR_CODE_MASK	0x7000000

#define CORE_CSR_CDC_GEN_CFG		0x178
#define CORE_CDC_SWITCH_BYPASS_OFF	BIT(0)
#define CORE_CDC_SWITCH_RC_EN		BIT(1)

#define CORE_CDC_T4_DLY_SEL		BIT(0)
#define CORE_CMDIN_RCLK_EN		BIT(1)
#define CORE_START_CDC_TRAFFIC		BIT(6)

#define CORE_PWRSAVE_DLL	BIT(3)

#define DDR_CONFIG_POR_VAL	0x80040873


#define INVALID_TUNING_PHASE	-1
#define SDHCI_MSM_MIN_CLOCK	400000
#define CORE_FREQ_100MHZ	(100 * 1000 * 1000)

#define CDR_SELEXT_SHIFT	20
#define CDR_SELEXT_MASK		(0xf << CDR_SELEXT_SHIFT)
#define CMUX_SHIFT_PHASE_SHIFT	24
#define CMUX_SHIFT_PHASE_MASK	(7 << CMUX_SHIFT_PHASE_SHIFT)

#define MSM_MMC_AUTOSUSPEND_DELAY_MS	50

/* Timeout value to avoid infinite waiting for pwr_irq */
#define MSM_PWR_IRQ_TIMEOUT_MS 5000

#define msm_host_readl(msm_host, host, offset) \
	msm_host->var_ops->msm_readl_relaxed(host, offset)

#define msm_host_writel(msm_host, val, host, offset) \
	msm_host->var_ops->msm_writel_relaxed(val, host, offset)

/* CQHCI vendor specific registers */
#define CQHCI_VENDOR_CFG1	0xA00
#define CQHCI_VENDOR_DIS_RST_ON_CQ_EN	(0x3 << 13)

struct sdhci_msm_offset {
	u32 core_hc_mode;
	u32 core_mci_data_cnt;
	u32 core_mci_status;
	u32 core_mci_fifo_cnt;
	u32 core_mci_version;
	u32 core_generics;
	u32 core_testbus_config;
	u32 core_testbus_sel2_bit;
	u32 core_testbus_ena;
	u32 core_testbus_sel2;
	u32 core_pwrctl_status;
	u32 core_pwrctl_mask;
	u32 core_pwrctl_clear;
	u32 core_pwrctl_ctl;
	u32 core_sdcc_debug_reg;
	u32 core_dll_config;
	u32 core_dll_status;
	u32 core_vendor_spec;
	u32 core_vendor_spec_adma_err_addr0;
	u32 core_vendor_spec_adma_err_addr1;
	u32 core_vendor_spec_func2;
	u32 core_vendor_spec_capabilities0;
	u32 core_ddr_200_cfg;
	u32 core_vendor_spec3;
	u32 core_dll_config_2;
	u32 core_dll_config_3;
	u32 core_ddr_config_old; /* Applicable to sdcc minor ver < 0x49 */
	u32 core_ddr_config;
	u32 core_dll_usr_ctl; /* Present on SDCC5.1 onwards */
};

static const struct sdhci_msm_offset sdhci_msm_v5_offset = {
	.core_mci_data_cnt = 0x35c,
	.core_mci_status = 0x324,
	.core_mci_fifo_cnt = 0x308,
	.core_mci_version = 0x318,
	.core_generics = 0x320,
	.core_testbus_config = 0x32c,
	.core_testbus_sel2_bit = 3,
	.core_testbus_ena = (1 << 31),
	.core_testbus_sel2 = (1 << 3),
	.core_pwrctl_status = 0x240,
	.core_pwrctl_mask = 0x244,
	.core_pwrctl_clear = 0x248,
	.core_pwrctl_ctl = 0x24c,
	.core_sdcc_debug_reg = 0x358,
	.core_dll_config = 0x200,
	.core_dll_status = 0x208,
	.core_vendor_spec = 0x20c,
	.core_vendor_spec_adma_err_addr0 = 0x214,
	.core_vendor_spec_adma_err_addr1 = 0x218,
	.core_vendor_spec_func2 = 0x210,
	.core_vendor_spec_capabilities0 = 0x21c,
	.core_ddr_200_cfg = 0x224,
	.core_vendor_spec3 = 0x250,
	.core_dll_config_2 = 0x254,
	.core_dll_config_3 = 0x258,
	.core_ddr_config = 0x25c,
	.core_dll_usr_ctl = 0x388,
};

static const struct sdhci_msm_offset sdhci_msm_mci_offset = {
	.core_hc_mode = 0x78,
	.core_mci_data_cnt = 0x30,
	.core_mci_status = 0x34,
	.core_mci_fifo_cnt = 0x44,
	.core_mci_version = 0x050,
	.core_generics = 0x70,
	.core_testbus_config = 0x0cc,
	.core_testbus_sel2_bit = 4,
	.core_testbus_ena = (1 << 3),
	.core_testbus_sel2 = (1 << 4),
	.core_pwrctl_status = 0xdc,
	.core_pwrctl_mask = 0xe0,
	.core_pwrctl_clear = 0xe4,
	.core_pwrctl_ctl = 0xe8,
	.core_sdcc_debug_reg = 0x124,
	.core_dll_config = 0x100,
	.core_dll_status = 0x108,
	.core_vendor_spec = 0x10c,
	.core_vendor_spec_adma_err_addr0 = 0x114,
	.core_vendor_spec_adma_err_addr1 = 0x118,
	.core_vendor_spec_func2 = 0x110,
	.core_vendor_spec_capabilities0 = 0x11c,
	.core_ddr_200_cfg = 0x184,
	.core_vendor_spec3 = 0x1b0,
	.core_dll_config_2 = 0x1b4,
	.core_ddr_config_old = 0x1b8,
	.core_ddr_config = 0x1bc,
};

struct sdhci_msm_variant_ops {
	u32 (*msm_readl_relaxed)(struct sdhci_host *host, u32 offset);
	void (*msm_writel_relaxed)(u32 val, struct sdhci_host *host,
			u32 offset);
};

/*
 * From V5, register spaces have changed. Wrap this info in a structure
 * and choose the data_structure based on version info mentioned in DT.
 */
struct sdhci_msm_variant_info {
	bool mci_removed;
	bool restore_dll_config;
	bool uses_tassadar_dll;
	const struct sdhci_msm_variant_ops *var_ops;
	const struct sdhci_msm_offset *offset;
};

struct sdhci_msm_host {
	struct platform_device *pdev;
	void __iomem *core_mem;	/* MSM SDCC mapped address */
	int pwr_irq;		/* power irq */
	struct clk *bus_clk;	/* SDHC bus voter clock */
	struct clk *xo_clk;	/* TCXO clk needed for FLL feature of cm_dll*/
	struct clk_bulk_data bulk_clks[4]; /* core, iface, cal, sleep clocks */
	unsigned long clk_rate;
	struct mmc_host *mmc;
	struct opp_table *opp_table;
	bool has_opp_table;
	bool use_14lpp_dll_reset;
	bool tuning_done;
	bool calibration_done;
	u8 saved_tuning_phase;
	bool use_cdclp533;
	u32 curr_pwr_state;
	u32 curr_io_level;
	wait_queue_head_t pwr_irq_wait;
	bool pwr_irq_flag;
	u32 caps_0;
	bool mci_removed;
	bool restore_dll_config;
	const struct sdhci_msm_variant_ops *var_ops;
	const struct sdhci_msm_offset *offset;
	bool use_cdr;
	u32 transfer_mode;
	bool updated_ddr_cfg;
	bool uses_tassadar_dll;
	u32 dll_config;
	u32 ddr_config;
};

static const struct sdhci_msm_offset *sdhci_priv_msm_offset(struct sdhci_host *host)
{
	struct sdhci_pltfm_host *pltfm_host = sdhci_priv(host);
	struct sdhci_msm_host *msm_host = sdhci_pltfm_priv(pltfm_host);

	return msm_host->offset;
}

/*
 * APIs to read/write to vendor specific registers which were there in the
 * core_mem region before MCI was removed.
 */
static u32 sdhci_msm_mci_variant_readl_relaxed(struct sdhci_host *host,
		u32 offset)
{
	struct sdhci_pltfm_host *pltfm_host = sdhci_priv(host);
	struct sdhci_msm_host *msm_host = sdhci_pltfm_priv(pltfm_host);

	return readl_relaxed(msm_host->core_mem + offset);
}

static u32 sdhci_msm_v5_variant_readl_relaxed(struct sdhci_host *host,
		u32 offset)
{
	return readl_relaxed(host->ioaddr + offset);
}

static void sdhci_msm_mci_variant_writel_relaxed(u32 val,
		struct sdhci_host *host, u32 offset)
{
	struct sdhci_pltfm_host *pltfm_host = sdhci_priv(host);
	struct sdhci_msm_host *msm_host = sdhci_pltfm_priv(pltfm_host);

	writel_relaxed(val, msm_host->core_mem + offset);
}

static void sdhci_msm_v5_variant_writel_relaxed(u32 val,
		struct sdhci_host *host, u32 offset)
{
	writel_relaxed(val, host->ioaddr + offset);
}

static unsigned int msm_get_clock_rate_for_bus_mode(struct sdhci_host *host,
						    unsigned int clock)
{
	struct mmc_ios ios = host->mmc->ios;
	/*
	 * The SDHC requires internal clock frequency to be double the
	 * actual clock that will be set for DDR mode. The controller
	 * uses the faster clock(100/400MHz) for some of its parts and
	 * send the actual required clock (50/200MHz) to the card.
	 */
	if (ios.timing == MMC_TIMING_UHS_DDR50 ||
	    ios.timing == MMC_TIMING_MMC_DDR52 ||
	    ios.timing == MMC_TIMING_MMC_HS400 ||
	    host->flags & SDHCI_HS400_TUNING)
		clock *= 2;
	return clock;
}

static void msm_set_clock_rate_for_bus_mode(struct sdhci_host *host,
					    unsigned int clock)
{
	struct sdhci_pltfm_host *pltfm_host = sdhci_priv(host);
	struct sdhci_msm_host *msm_host = sdhci_pltfm_priv(pltfm_host);
	struct mmc_ios curr_ios = host->mmc->ios;
	struct clk *core_clk = msm_host->bulk_clks[0].clk;
	int rc;

	clock = msm_get_clock_rate_for_bus_mode(host, clock);
	rc = dev_pm_opp_set_rate(mmc_dev(host->mmc), clock);
	if (rc) {
		pr_err("%s: Failed to set clock at rate %u at timing %d\n",
		       mmc_hostname(host->mmc), clock,
		       curr_ios.timing);
		return;
	}
	msm_host->clk_rate = clock;
	pr_debug("%s: Setting clock at rate %lu at timing %d\n",
		 mmc_hostname(host->mmc), clk_get_rate(core_clk),
		 curr_ios.timing);
}

/* Platform specific tuning */
static inline int msm_dll_poll_ck_out_en(struct sdhci_host *host, u8 poll)
{
	u32 wait_cnt = 50;
	u8 ck_out_en;
	struct mmc_host *mmc = host->mmc;
	const struct sdhci_msm_offset *msm_offset =
					sdhci_priv_msm_offset(host);

	/* Poll for CK_OUT_EN bit.  max. poll time = 50us */
	ck_out_en = !!(readl_relaxed(host->ioaddr +
			msm_offset->core_dll_config) & CORE_CK_OUT_EN);

	while (ck_out_en != poll) {
		if (--wait_cnt == 0) {
			dev_err(mmc_dev(mmc), "%s: CK_OUT_EN bit is not %d\n",
			       mmc_hostname(mmc), poll);
			return -ETIMEDOUT;
		}
		udelay(1);

		ck_out_en = !!(readl_relaxed(host->ioaddr +
			msm_offset->core_dll_config) & CORE_CK_OUT_EN);
	}

	return 0;
}

static int msm_config_cm_dll_phase(struct sdhci_host *host, u8 phase)
{
	int rc;
	static const u8 grey_coded_phase_table[] = {
		0x0, 0x1, 0x3, 0x2, 0x6, 0x7, 0x5, 0x4,
		0xc, 0xd, 0xf, 0xe, 0xa, 0xb, 0x9, 0x8
	};
	unsigned long flags;
	u32 config;
	struct mmc_host *mmc = host->mmc;
	const struct sdhci_msm_offset *msm_offset =
					sdhci_priv_msm_offset(host);

	if (phase > 0xf)
		return -EINVAL;

	spin_lock_irqsave(&host->lock, flags);

	config = readl_relaxed(host->ioaddr + msm_offset->core_dll_config);
	config &= ~(CORE_CDR_EN | CORE_CK_OUT_EN);
	config |= (CORE_CDR_EXT_EN | CORE_DLL_EN);
	writel_relaxed(config, host->ioaddr + msm_offset->core_dll_config);

	/* Wait until CK_OUT_EN bit of DLL_CONFIG register becomes '0' */
	rc = msm_dll_poll_ck_out_en(host, 0);
	if (rc)
		goto err_out;

	/*
	 * Write the selected DLL clock output phase (0 ... 15)
	 * to CDR_SELEXT bit field of DLL_CONFIG register.
	 */
	config = readl_relaxed(host->ioaddr + msm_offset->core_dll_config);
	config &= ~CDR_SELEXT_MASK;
	config |= grey_coded_phase_table[phase] << CDR_SELEXT_SHIFT;
	writel_relaxed(config, host->ioaddr + msm_offset->core_dll_config);

	config = readl_relaxed(host->ioaddr + msm_offset->core_dll_config);
	config |= CORE_CK_OUT_EN;
	writel_relaxed(config, host->ioaddr + msm_offset->core_dll_config);

	/* Wait until CK_OUT_EN bit of DLL_CONFIG register becomes '1' */
	rc = msm_dll_poll_ck_out_en(host, 1);
	if (rc)
		goto err_out;

	config = readl_relaxed(host->ioaddr + msm_offset->core_dll_config);
	config |= CORE_CDR_EN;
	config &= ~CORE_CDR_EXT_EN;
	writel_relaxed(config, host->ioaddr + msm_offset->core_dll_config);
	goto out;

err_out:
	dev_err(mmc_dev(mmc), "%s: Failed to set DLL phase: %d\n",
	       mmc_hostname(mmc), phase);
out:
	spin_unlock_irqrestore(&host->lock, flags);
	return rc;
}

/*
 * Find out the greatest range of consecuitive selected
 * DLL clock output phases that can be used as sampling
 * setting for SD3.0 UHS-I card read operation (in SDR104
 * timing mode) or for eMMC4.5 card read operation (in
 * HS400/HS200 timing mode).
 * Select the 3/4 of the range and configure the DLL with the
 * selected DLL clock output phase.
 */

static int msm_find_most_appropriate_phase(struct sdhci_host *host,
					   u8 *phase_table, u8 total_phases)
{
	int ret;
	u8 ranges[MAX_PHASES][MAX_PHASES] = { {0}, {0} };
	u8 phases_per_row[MAX_PHASES] = { 0 };
	int row_index = 0, col_index = 0, selected_row_index = 0, curr_max = 0;
	int i, cnt, phase_0_raw_index = 0, phase_15_raw_index = 0;
	bool phase_0_found = false, phase_15_found = false;
	struct mmc_host *mmc = host->mmc;

	if (!total_phases || (total_phases > MAX_PHASES)) {
		dev_err(mmc_dev(mmc), "%s: Invalid argument: total_phases=%d\n",
		       mmc_hostname(mmc), total_phases);
		return -EINVAL;
	}

	for (cnt = 0; cnt < total_phases; cnt++) {
		ranges[row_index][col_index] = phase_table[cnt];
		phases_per_row[row_index] += 1;
		col_index++;

		if ((cnt + 1) == total_phases) {
			continue;
		/* check if next phase in phase_table is consecutive or not */
		} else if ((phase_table[cnt] + 1) != phase_table[cnt + 1]) {
			row_index++;
			col_index = 0;
		}
	}

	if (row_index >= MAX_PHASES)
		return -EINVAL;

	/* Check if phase-0 is present in first valid window? */
	if (!ranges[0][0]) {
		phase_0_found = true;
		phase_0_raw_index = 0;
		/* Check if cycle exist between 2 valid windows */
		for (cnt = 1; cnt <= row_index; cnt++) {
			if (phases_per_row[cnt]) {
				for (i = 0; i < phases_per_row[cnt]; i++) {
					if (ranges[cnt][i] == 15) {
						phase_15_found = true;
						phase_15_raw_index = cnt;
						break;
					}
				}
			}
		}
	}

	/* If 2 valid windows form cycle then merge them as single window */
	if (phase_0_found && phase_15_found) {
		/* number of phases in raw where phase 0 is present */
		u8 phases_0 = phases_per_row[phase_0_raw_index];
		/* number of phases in raw where phase 15 is present */
		u8 phases_15 = phases_per_row[phase_15_raw_index];

		if (phases_0 + phases_15 >= MAX_PHASES)
			/*
			 * If there are more than 1 phase windows then total
			 * number of phases in both the windows should not be
			 * more than or equal to MAX_PHASES.
			 */
			return -EINVAL;

		/* Merge 2 cyclic windows */
		i = phases_15;
		for (cnt = 0; cnt < phases_0; cnt++) {
			ranges[phase_15_raw_index][i] =
			    ranges[phase_0_raw_index][cnt];
			if (++i >= MAX_PHASES)
				break;
		}

		phases_per_row[phase_0_raw_index] = 0;
		phases_per_row[phase_15_raw_index] = phases_15 + phases_0;
	}

	for (cnt = 0; cnt <= row_index; cnt++) {
		if (phases_per_row[cnt] > curr_max) {
			curr_max = phases_per_row[cnt];
			selected_row_index = cnt;
		}
	}

	i = (curr_max * 3) / 4;
	if (i)
		i--;

	ret = ranges[selected_row_index][i];

	if (ret >= MAX_PHASES) {
		ret = -EINVAL;
		dev_err(mmc_dev(mmc), "%s: Invalid phase selected=%d\n",
		       mmc_hostname(mmc), ret);
	}

	return ret;
}

static inline void msm_cm_dll_set_freq(struct sdhci_host *host)
{
	u32 mclk_freq = 0, config;
	const struct sdhci_msm_offset *msm_offset =
					sdhci_priv_msm_offset(host);

	/* Program the MCLK value to MCLK_FREQ bit field */
	if (host->clock <= 112000000)
		mclk_freq = 0;
	else if (host->clock <= 125000000)
		mclk_freq = 1;
	else if (host->clock <= 137000000)
		mclk_freq = 2;
	else if (host->clock <= 150000000)
		mclk_freq = 3;
	else if (host->clock <= 162000000)
		mclk_freq = 4;
	else if (host->clock <= 175000000)
		mclk_freq = 5;
	else if (host->clock <= 187000000)
		mclk_freq = 6;
	else if (host->clock <= 200000000)
		mclk_freq = 7;

	config = readl_relaxed(host->ioaddr + msm_offset->core_dll_config);
	config &= ~CMUX_SHIFT_PHASE_MASK;
	config |= mclk_freq << CMUX_SHIFT_PHASE_SHIFT;
	writel_relaxed(config, host->ioaddr + msm_offset->core_dll_config);
}

/* Initialize the DLL (Programmable Delay Line) */
static int msm_init_cm_dll(struct sdhci_host *host)
{
	struct mmc_host *mmc = host->mmc;
	struct sdhci_pltfm_host *pltfm_host = sdhci_priv(host);
	struct sdhci_msm_host *msm_host = sdhci_pltfm_priv(pltfm_host);
	int wait_cnt = 50;
	unsigned long flags, xo_clk = 0;
	u32 config;
	const struct sdhci_msm_offset *msm_offset =
					msm_host->offset;

	if (msm_host->use_14lpp_dll_reset && !IS_ERR_OR_NULL(msm_host->xo_clk))
		xo_clk = clk_get_rate(msm_host->xo_clk);

	spin_lock_irqsave(&host->lock, flags);

	/*
	 * Make sure that clock is always enabled when DLL
	 * tuning is in progress. Keeping PWRSAVE ON may
	 * turn off the clock.
	 */
	config = readl_relaxed(host->ioaddr + msm_offset->core_vendor_spec);
	config &= ~CORE_CLK_PWRSAVE;
	writel_relaxed(config, host->ioaddr + msm_offset->core_vendor_spec);

<<<<<<< HEAD
	config = msm_host->dll_config;
	writel_relaxed(config, host->ioaddr + msm_offset->core_dll_config);
=======
	if (msm_host->dll_config)
		writel_relaxed(msm_host->dll_config,
				host->ioaddr + msm_offset->core_dll_config);
>>>>>>> 84569f32

	if (msm_host->use_14lpp_dll_reset) {
		config = readl_relaxed(host->ioaddr +
				msm_offset->core_dll_config);
		config &= ~CORE_CK_OUT_EN;
		writel_relaxed(config, host->ioaddr +
				msm_offset->core_dll_config);

		config = readl_relaxed(host->ioaddr +
				msm_offset->core_dll_config_2);
		config |= CORE_DLL_CLOCK_DISABLE;
		writel_relaxed(config, host->ioaddr +
				msm_offset->core_dll_config_2);
	}

	config = readl_relaxed(host->ioaddr +
			msm_offset->core_dll_config);
	config |= CORE_DLL_RST;
	writel_relaxed(config, host->ioaddr +
			msm_offset->core_dll_config);

	config = readl_relaxed(host->ioaddr +
			msm_offset->core_dll_config);
	config |= CORE_DLL_PDN;
	writel_relaxed(config, host->ioaddr +
			msm_offset->core_dll_config);

	if (!msm_host->dll_config)
		msm_cm_dll_set_freq(host);

	if (msm_host->use_14lpp_dll_reset &&
	    !IS_ERR_OR_NULL(msm_host->xo_clk)) {
		u32 mclk_freq = 0;

		config = readl_relaxed(host->ioaddr +
				msm_offset->core_dll_config_2);
		config &= CORE_FLL_CYCLE_CNT;
		if (config)
			mclk_freq = DIV_ROUND_CLOSEST_ULL((host->clock * 8),
					xo_clk);
		else
			mclk_freq = DIV_ROUND_CLOSEST_ULL((host->clock * 4),
					xo_clk);

		config = readl_relaxed(host->ioaddr +
				msm_offset->core_dll_config_2);
		config &= ~(0xFF << 10);
		config |= mclk_freq << 10;

		writel_relaxed(config, host->ioaddr +
				msm_offset->core_dll_config_2);
		/* wait for 5us before enabling DLL clock */
		udelay(5);
	}

	config = readl_relaxed(host->ioaddr +
			msm_offset->core_dll_config);
	config &= ~CORE_DLL_RST;
	writel_relaxed(config, host->ioaddr +
			msm_offset->core_dll_config);

	config = readl_relaxed(host->ioaddr +
			msm_offset->core_dll_config);
	config &= ~CORE_DLL_PDN;
	writel_relaxed(config, host->ioaddr +
			msm_offset->core_dll_config);

	if (msm_host->use_14lpp_dll_reset) {
		if (!msm_host->dll_config)
			msm_cm_dll_set_freq(host);
		config = readl_relaxed(host->ioaddr +
				msm_offset->core_dll_config_2);
		config &= ~CORE_DLL_CLOCK_DISABLE;
		writel_relaxed(config, host->ioaddr +
				msm_offset->core_dll_config_2);
	}

	/*
	 * Configure DLL user control register to enable DLL status.
	 * This setting is applicable to SDCC v5.1 onwards only.
	 */
	if (msm_host->uses_tassadar_dll) {
		config = DLL_USR_CTL_POR_VAL | FINE_TUNE_MODE_EN |
			ENABLE_DLL_LOCK_STATUS | BIAS_OK_SIGNAL;
		writel_relaxed(config, host->ioaddr +
				msm_offset->core_dll_usr_ctl);

		config = readl_relaxed(host->ioaddr +
				msm_offset->core_dll_config_3);
		config &= ~0xFF;
		if (msm_host->clk_rate < 150000000)
			config |= DLL_CONFIG_3_LOW_FREQ_VAL;
		else
			config |= DLL_CONFIG_3_HIGH_FREQ_VAL;
		writel_relaxed(config, host->ioaddr +
			msm_offset->core_dll_config_3);
	}

	config = readl_relaxed(host->ioaddr +
			msm_offset->core_dll_config);
	config |= CORE_DLL_EN;
	writel_relaxed(config, host->ioaddr +
			msm_offset->core_dll_config);

	config = readl_relaxed(host->ioaddr +
			msm_offset->core_dll_config);
	config |= CORE_CK_OUT_EN;
	writel_relaxed(config, host->ioaddr +
			msm_offset->core_dll_config);

	/* Wait until DLL_LOCK bit of DLL_STATUS register becomes '1' */
	while (!(readl_relaxed(host->ioaddr + msm_offset->core_dll_status) &
		 CORE_DLL_LOCK)) {
		/* max. wait for 50us sec for LOCK bit to be set */
		if (--wait_cnt == 0) {
			dev_err(mmc_dev(mmc), "%s: DLL failed to LOCK\n",
			       mmc_hostname(mmc));
			spin_unlock_irqrestore(&host->lock, flags);
			return -ETIMEDOUT;
		}
		udelay(1);
	}

	spin_unlock_irqrestore(&host->lock, flags);
	return 0;
}

static void msm_hc_select_default(struct sdhci_host *host)
{
	struct sdhci_pltfm_host *pltfm_host = sdhci_priv(host);
	struct sdhci_msm_host *msm_host = sdhci_pltfm_priv(pltfm_host);
	u32 config;
	const struct sdhci_msm_offset *msm_offset =
					msm_host->offset;

	if (!msm_host->use_cdclp533) {
		config = readl_relaxed(host->ioaddr +
				msm_offset->core_vendor_spec3);
		config &= ~CORE_PWRSAVE_DLL;
		writel_relaxed(config, host->ioaddr +
				msm_offset->core_vendor_spec3);
	}

	config = readl_relaxed(host->ioaddr + msm_offset->core_vendor_spec);
	config &= ~CORE_HC_MCLK_SEL_MASK;
	config |= CORE_HC_MCLK_SEL_DFLT;
	writel_relaxed(config, host->ioaddr + msm_offset->core_vendor_spec);

	/*
	 * Disable HC_SELECT_IN to be able to use the UHS mode select
	 * configuration from Host Control2 register for all other
	 * modes.
	 * Write 0 to HC_SELECT_IN and HC_SELECT_IN_EN field
	 * in VENDOR_SPEC_FUNC
	 */
	config = readl_relaxed(host->ioaddr + msm_offset->core_vendor_spec);
	config &= ~CORE_HC_SELECT_IN_EN;
	config &= ~CORE_HC_SELECT_IN_MASK;
	writel_relaxed(config, host->ioaddr + msm_offset->core_vendor_spec);

	/*
	 * Make sure above writes impacting free running MCLK are completed
	 * before changing the clk_rate at GCC.
	 */
	wmb();
}

static void msm_hc_select_hs400(struct sdhci_host *host)
{
	struct sdhci_pltfm_host *pltfm_host = sdhci_priv(host);
	struct sdhci_msm_host *msm_host = sdhci_pltfm_priv(pltfm_host);
	struct mmc_ios ios = host->mmc->ios;
	u32 config, dll_lock;
	int rc;
	const struct sdhci_msm_offset *msm_offset =
					msm_host->offset;

	/* Select the divided clock (free running MCLK/2) */
	config = readl_relaxed(host->ioaddr + msm_offset->core_vendor_spec);
	config &= ~CORE_HC_MCLK_SEL_MASK;
	config |= CORE_HC_MCLK_SEL_HS400;

	writel_relaxed(config, host->ioaddr + msm_offset->core_vendor_spec);
	/*
	 * Select HS400 mode using the HC_SELECT_IN from VENDOR SPEC
	 * register
	 */
	if ((msm_host->tuning_done || ios.enhanced_strobe) &&
	    !msm_host->calibration_done) {
		config = readl_relaxed(host->ioaddr +
				msm_offset->core_vendor_spec);
		config |= CORE_HC_SELECT_IN_HS400;
		config |= CORE_HC_SELECT_IN_EN;
		writel_relaxed(config, host->ioaddr +
				msm_offset->core_vendor_spec);
	}
	if (!msm_host->clk_rate && !msm_host->use_cdclp533) {
		/*
		 * Poll on DLL_LOCK or DDR_DLL_LOCK bits in
		 * core_dll_status to be set. This should get set
		 * within 15 us at 200 MHz.
		 */
		rc = readl_relaxed_poll_timeout(host->ioaddr +
						msm_offset->core_dll_status,
						dll_lock,
						(dll_lock &
						(CORE_DLL_LOCK |
						CORE_DDR_DLL_LOCK)), 10,
						1000);
		if (rc == -ETIMEDOUT)
			pr_err("%s: Unable to get DLL_LOCK/DDR_DLL_LOCK, dll_status: 0x%08x\n",
			       mmc_hostname(host->mmc), dll_lock);
	}
	/*
	 * Make sure above writes impacting free running MCLK are completed
	 * before changing the clk_rate at GCC.
	 */
	wmb();
}

/*
 * sdhci_msm_hc_select_mode :- In general all timing modes are
 * controlled via UHS mode select in Host Control2 register.
 * eMMC specific HS200/HS400 doesn't have their respective modes
 * defined here, hence we use these values.
 *
 * HS200 - SDR104 (Since they both are equivalent in functionality)
 * HS400 - This involves multiple configurations
 *		Initially SDR104 - when tuning is required as HS200
 *		Then when switching to DDR @ 400MHz (HS400) we use
 *		the vendor specific HC_SELECT_IN to control the mode.
 *
 * In addition to controlling the modes we also need to select the
 * correct input clock for DLL depending on the mode.
 *
 * HS400 - divided clock (free running MCLK/2)
 * All other modes - default (free running MCLK)
 */
static void sdhci_msm_hc_select_mode(struct sdhci_host *host)
{
	struct mmc_ios ios = host->mmc->ios;

	if (ios.timing == MMC_TIMING_MMC_HS400 ||
	    host->flags & SDHCI_HS400_TUNING)
		msm_hc_select_hs400(host);
	else
		msm_hc_select_default(host);
}

static int sdhci_msm_cdclp533_calibration(struct sdhci_host *host)
{
	struct sdhci_pltfm_host *pltfm_host = sdhci_priv(host);
	struct sdhci_msm_host *msm_host = sdhci_pltfm_priv(pltfm_host);
	u32 config, calib_done;
	int ret;
	const struct sdhci_msm_offset *msm_offset =
					msm_host->offset;

	pr_debug("%s: %s: Enter\n", mmc_hostname(host->mmc), __func__);

	/*
	 * Retuning in HS400 (DDR mode) will fail, just reset the
	 * tuning block and restore the saved tuning phase.
	 */
	ret = msm_init_cm_dll(host);
	if (ret)
		goto out;

	/* Set the selected phase in delay line hw block */
	ret = msm_config_cm_dll_phase(host, msm_host->saved_tuning_phase);
	if (ret)
		goto out;

	config = readl_relaxed(host->ioaddr + msm_offset->core_dll_config);
	config |= CORE_CMD_DAT_TRACK_SEL;
	writel_relaxed(config, host->ioaddr + msm_offset->core_dll_config);

	config = readl_relaxed(host->ioaddr + msm_offset->core_ddr_200_cfg);
	config &= ~CORE_CDC_T4_DLY_SEL;
	writel_relaxed(config, host->ioaddr + msm_offset->core_ddr_200_cfg);

	config = readl_relaxed(host->ioaddr + CORE_CSR_CDC_GEN_CFG);
	config &= ~CORE_CDC_SWITCH_BYPASS_OFF;
	writel_relaxed(config, host->ioaddr + CORE_CSR_CDC_GEN_CFG);

	config = readl_relaxed(host->ioaddr + CORE_CSR_CDC_GEN_CFG);
	config |= CORE_CDC_SWITCH_RC_EN;
	writel_relaxed(config, host->ioaddr + CORE_CSR_CDC_GEN_CFG);

	config = readl_relaxed(host->ioaddr + msm_offset->core_ddr_200_cfg);
	config &= ~CORE_START_CDC_TRAFFIC;
	writel_relaxed(config, host->ioaddr + msm_offset->core_ddr_200_cfg);

	/* Perform CDC Register Initialization Sequence */

	writel_relaxed(0x11800EC, host->ioaddr + CORE_CSR_CDC_CTLR_CFG0);
	writel_relaxed(0x3011111, host->ioaddr + CORE_CSR_CDC_CTLR_CFG1);
	writel_relaxed(0x1201000, host->ioaddr + CORE_CSR_CDC_CAL_TIMER_CFG0);
	writel_relaxed(0x4, host->ioaddr + CORE_CSR_CDC_CAL_TIMER_CFG1);
	writel_relaxed(0xCB732020, host->ioaddr + CORE_CSR_CDC_REFCOUNT_CFG);
	writel_relaxed(0xB19, host->ioaddr + CORE_CSR_CDC_COARSE_CAL_CFG);
	writel_relaxed(0x4E2, host->ioaddr + CORE_CSR_CDC_DELAY_CFG);
	writel_relaxed(0x0, host->ioaddr + CORE_CDC_OFFSET_CFG);
	writel_relaxed(0x16334, host->ioaddr + CORE_CDC_SLAVE_DDA_CFG);

	/* CDC HW Calibration */

	config = readl_relaxed(host->ioaddr + CORE_CSR_CDC_CTLR_CFG0);
	config |= CORE_SW_TRIG_FULL_CALIB;
	writel_relaxed(config, host->ioaddr + CORE_CSR_CDC_CTLR_CFG0);

	config = readl_relaxed(host->ioaddr + CORE_CSR_CDC_CTLR_CFG0);
	config &= ~CORE_SW_TRIG_FULL_CALIB;
	writel_relaxed(config, host->ioaddr + CORE_CSR_CDC_CTLR_CFG0);

	config = readl_relaxed(host->ioaddr + CORE_CSR_CDC_CTLR_CFG0);
	config |= CORE_HW_AUTOCAL_ENA;
	writel_relaxed(config, host->ioaddr + CORE_CSR_CDC_CTLR_CFG0);

	config = readl_relaxed(host->ioaddr + CORE_CSR_CDC_CAL_TIMER_CFG0);
	config |= CORE_TIMER_ENA;
	writel_relaxed(config, host->ioaddr + CORE_CSR_CDC_CAL_TIMER_CFG0);

	ret = readl_relaxed_poll_timeout(host->ioaddr + CORE_CSR_CDC_STATUS0,
					 calib_done,
					 (calib_done & CORE_CALIBRATION_DONE),
					 1, 50);

	if (ret == -ETIMEDOUT) {
		pr_err("%s: %s: CDC calibration was not completed\n",
		       mmc_hostname(host->mmc), __func__);
		goto out;
	}

	ret = readl_relaxed(host->ioaddr + CORE_CSR_CDC_STATUS0)
			& CORE_CDC_ERROR_CODE_MASK;
	if (ret) {
		pr_err("%s: %s: CDC error code %d\n",
		       mmc_hostname(host->mmc), __func__, ret);
		ret = -EINVAL;
		goto out;
	}

	config = readl_relaxed(host->ioaddr + msm_offset->core_ddr_200_cfg);
	config |= CORE_START_CDC_TRAFFIC;
	writel_relaxed(config, host->ioaddr + msm_offset->core_ddr_200_cfg);
out:
	pr_debug("%s: %s: Exit, ret %d\n", mmc_hostname(host->mmc),
		 __func__, ret);
	return ret;
}

static int sdhci_msm_cm_dll_sdc4_calibration(struct sdhci_host *host)
{
	struct mmc_host *mmc = host->mmc;
	u32 dll_status, config, ddr_cfg_offset;
	int ret;
	struct sdhci_pltfm_host *pltfm_host = sdhci_priv(host);
	struct sdhci_msm_host *msm_host = sdhci_pltfm_priv(pltfm_host);
	const struct sdhci_msm_offset *msm_offset =
					sdhci_priv_msm_offset(host);

	pr_debug("%s: %s: Enter\n", mmc_hostname(host->mmc), __func__);

	/*
	 * Currently the core_ddr_config register defaults to desired
	 * configuration on reset. Currently reprogramming the power on
	 * reset (POR) value in case it might have been modified by
	 * bootloaders. In the future, if this changes, then the desired
	 * values will need to be programmed appropriately.
	 */
	if (msm_host->updated_ddr_cfg)
		ddr_cfg_offset = msm_offset->core_ddr_config;
	else
		ddr_cfg_offset = msm_offset->core_ddr_config_old;
	writel_relaxed(msm_host->ddr_config, host->ioaddr + ddr_cfg_offset);

	if (mmc->ios.enhanced_strobe) {
		config = readl_relaxed(host->ioaddr +
				msm_offset->core_ddr_200_cfg);
		config |= CORE_CMDIN_RCLK_EN;
		writel_relaxed(config, host->ioaddr +
				msm_offset->core_ddr_200_cfg);
	}

	config = readl_relaxed(host->ioaddr + msm_offset->core_dll_config_2);
	config |= CORE_DDR_CAL_EN;
	writel_relaxed(config, host->ioaddr + msm_offset->core_dll_config_2);

	ret = readl_relaxed_poll_timeout(host->ioaddr +
					msm_offset->core_dll_status,
					dll_status,
					(dll_status & CORE_DDR_DLL_LOCK),
					10, 1000);

	if (ret == -ETIMEDOUT) {
		pr_err("%s: %s: CM_DLL_SDC4 calibration was not completed\n",
		       mmc_hostname(host->mmc), __func__);
		goto out;
	}

	/*
	 * Set CORE_PWRSAVE_DLL bit in CORE_VENDOR_SPEC3.
	 * When MCLK is gated OFF, it is not gated for less than 0.5us
	 * and MCLK must be switched on for at-least 1us before DATA
	 * starts coming. Controllers with 14lpp and later tech DLL cannot
	 * guarantee above requirement. So PWRSAVE_DLL should not be
	 * turned on for host controllers using this DLL.
	 */
	if (!msm_host->use_14lpp_dll_reset) {
		config = readl_relaxed(host->ioaddr +
				msm_offset->core_vendor_spec3);
		config |= CORE_PWRSAVE_DLL;
		writel_relaxed(config, host->ioaddr +
				msm_offset->core_vendor_spec3);
	}

	/*
	 * Drain writebuffer to ensure above DLL calibration
	 * and PWRSAVE DLL is enabled.
	 */
	wmb();
out:
	pr_debug("%s: %s: Exit, ret %d\n", mmc_hostname(host->mmc),
		 __func__, ret);
	return ret;
}

static int sdhci_msm_hs400_dll_calibration(struct sdhci_host *host)
{
	struct sdhci_pltfm_host *pltfm_host = sdhci_priv(host);
	struct sdhci_msm_host *msm_host = sdhci_pltfm_priv(pltfm_host);
	struct mmc_host *mmc = host->mmc;
	int ret;
	u32 config;
	const struct sdhci_msm_offset *msm_offset =
					msm_host->offset;

	pr_debug("%s: %s: Enter\n", mmc_hostname(host->mmc), __func__);

	/*
	 * Retuning in HS400 (DDR mode) will fail, just reset the
	 * tuning block and restore the saved tuning phase.
	 */
	ret = msm_init_cm_dll(host);
	if (ret)
		goto out;

	if (!mmc->ios.enhanced_strobe) {
		/* Set the selected phase in delay line hw block */
		ret = msm_config_cm_dll_phase(host,
					      msm_host->saved_tuning_phase);
		if (ret)
			goto out;
		config = readl_relaxed(host->ioaddr +
				msm_offset->core_dll_config);
		config |= CORE_CMD_DAT_TRACK_SEL;
		writel_relaxed(config, host->ioaddr +
				msm_offset->core_dll_config);
	}

	if (msm_host->use_cdclp533)
		ret = sdhci_msm_cdclp533_calibration(host);
	else
		ret = sdhci_msm_cm_dll_sdc4_calibration(host);
out:
	pr_debug("%s: %s: Exit, ret %d\n", mmc_hostname(host->mmc),
		 __func__, ret);
	return ret;
}

static bool sdhci_msm_is_tuning_needed(struct sdhci_host *host)
{
	struct mmc_ios *ios = &host->mmc->ios;

	/*
	 * Tuning is required for SDR104, HS200 and HS400 cards and
	 * if clock frequency is greater than 100MHz in these modes.
	 */
	if (host->clock <= CORE_FREQ_100MHZ ||
	    !(ios->timing == MMC_TIMING_MMC_HS400 ||
	    ios->timing == MMC_TIMING_MMC_HS200 ||
	    ios->timing == MMC_TIMING_UHS_SDR104) ||
	    ios->enhanced_strobe)
		return false;

	return true;
}

static int sdhci_msm_restore_sdr_dll_config(struct sdhci_host *host)
{
	struct sdhci_pltfm_host *pltfm_host = sdhci_priv(host);
	struct sdhci_msm_host *msm_host = sdhci_pltfm_priv(pltfm_host);
	int ret;

	/*
	 * SDR DLL comes into picture only for timing modes which needs
	 * tuning.
	 */
	if (!sdhci_msm_is_tuning_needed(host))
		return 0;

	/* Reset the tuning block */
	ret = msm_init_cm_dll(host);
	if (ret)
		return ret;

	/* Restore the tuning block */
	ret = msm_config_cm_dll_phase(host, msm_host->saved_tuning_phase);

	return ret;
}

static void sdhci_msm_set_cdr(struct sdhci_host *host, bool enable)
{
	const struct sdhci_msm_offset *msm_offset = sdhci_priv_msm_offset(host);
	u32 config, oldconfig = readl_relaxed(host->ioaddr +
					      msm_offset->core_dll_config);

	config = oldconfig;
	if (enable) {
		config |= CORE_CDR_EN;
		config &= ~CORE_CDR_EXT_EN;
	} else {
		config &= ~CORE_CDR_EN;
		config |= CORE_CDR_EXT_EN;
	}

	if (config != oldconfig) {
		writel_relaxed(config, host->ioaddr +
			       msm_offset->core_dll_config);
	}
}

static int sdhci_msm_execute_tuning(struct mmc_host *mmc, u32 opcode)
{
	struct sdhci_host *host = mmc_priv(mmc);
	int tuning_seq_cnt = 3;
	u8 phase, tuned_phases[16], tuned_phase_cnt = 0;
	int rc;
	struct mmc_ios ios = host->mmc->ios;
	struct sdhci_pltfm_host *pltfm_host = sdhci_priv(host);
	struct sdhci_msm_host *msm_host = sdhci_pltfm_priv(pltfm_host);

	if (!sdhci_msm_is_tuning_needed(host)) {
		msm_host->use_cdr = false;
		sdhci_msm_set_cdr(host, false);
		return 0;
	}

	/* Clock-Data-Recovery used to dynamically adjust RX sampling point */
	msm_host->use_cdr = true;

	/*
	 * Clear tuning_done flag before tuning to ensure proper
	 * HS400 settings.
	 */
	msm_host->tuning_done = 0;

	/*
	 * For HS400 tuning in HS200 timing requires:
	 * - select MCLK/2 in VENDOR_SPEC
	 * - program MCLK to 400MHz (or nearest supported) in GCC
	 */
	if (host->flags & SDHCI_HS400_TUNING) {
		sdhci_msm_hc_select_mode(host);
		msm_set_clock_rate_for_bus_mode(host, ios.clock);
		host->flags &= ~SDHCI_HS400_TUNING;
	}

retry:
	/* First of all reset the tuning block */
	rc = msm_init_cm_dll(host);
	if (rc)
		return rc;

	phase = 0;
	do {
		/* Set the phase in delay line hw block */
		rc = msm_config_cm_dll_phase(host, phase);
		if (rc)
			return rc;

		rc = mmc_send_tuning(mmc, opcode, NULL);
		if (!rc) {
			/* Tuning is successful at this tuning point */
			tuned_phases[tuned_phase_cnt++] = phase;
			dev_dbg(mmc_dev(mmc), "%s: Found good phase = %d\n",
				 mmc_hostname(mmc), phase);
		}
	} while (++phase < ARRAY_SIZE(tuned_phases));

	if (tuned_phase_cnt) {
		rc = msm_find_most_appropriate_phase(host, tuned_phases,
						     tuned_phase_cnt);
		if (rc < 0)
			return rc;
		else
			phase = rc;

		/*
		 * Finally set the selected phase in delay
		 * line hw block.
		 */
		rc = msm_config_cm_dll_phase(host, phase);
		if (rc)
			return rc;
		msm_host->saved_tuning_phase = phase;
		dev_dbg(mmc_dev(mmc), "%s: Setting the tuning phase to %d\n",
			 mmc_hostname(mmc), phase);
	} else {
		if (--tuning_seq_cnt)
			goto retry;
		/* Tuning failed */
		dev_dbg(mmc_dev(mmc), "%s: No tuning point found\n",
		       mmc_hostname(mmc));
		rc = -EIO;
	}

	if (!rc)
		msm_host->tuning_done = true;
	return rc;
}

/*
 * sdhci_msm_hs400 - Calibrate the DLL for HS400 bus speed mode operation.
 * This needs to be done for both tuning and enhanced_strobe mode.
 * DLL operation is only needed for clock > 100MHz. For clock <= 100MHz
 * fixed feedback clock is used.
 */
static void sdhci_msm_hs400(struct sdhci_host *host, struct mmc_ios *ios)
{
	struct sdhci_pltfm_host *pltfm_host = sdhci_priv(host);
	struct sdhci_msm_host *msm_host = sdhci_pltfm_priv(pltfm_host);
	int ret;

	if (host->clock > CORE_FREQ_100MHZ &&
	    (msm_host->tuning_done || ios->enhanced_strobe) &&
	    !msm_host->calibration_done) {
		ret = sdhci_msm_hs400_dll_calibration(host);
		if (!ret)
			msm_host->calibration_done = true;
		else
			pr_err("%s: Failed to calibrate DLL for hs400 mode (%d)\n",
			       mmc_hostname(host->mmc), ret);
	}
}

static void sdhci_msm_set_uhs_signaling(struct sdhci_host *host,
					unsigned int uhs)
{
	struct mmc_host *mmc = host->mmc;
	struct sdhci_pltfm_host *pltfm_host = sdhci_priv(host);
	struct sdhci_msm_host *msm_host = sdhci_pltfm_priv(pltfm_host);
	u16 ctrl_2;
	u32 config;
	const struct sdhci_msm_offset *msm_offset =
					msm_host->offset;

	ctrl_2 = sdhci_readw(host, SDHCI_HOST_CONTROL2);
	/* Select Bus Speed Mode for host */
	ctrl_2 &= ~SDHCI_CTRL_UHS_MASK;
	switch (uhs) {
	case MMC_TIMING_UHS_SDR12:
		ctrl_2 |= SDHCI_CTRL_UHS_SDR12;
		break;
	case MMC_TIMING_UHS_SDR25:
		ctrl_2 |= SDHCI_CTRL_UHS_SDR25;
		break;
	case MMC_TIMING_UHS_SDR50:
		ctrl_2 |= SDHCI_CTRL_UHS_SDR50;
		break;
	case MMC_TIMING_MMC_HS400:
	case MMC_TIMING_MMC_HS200:
	case MMC_TIMING_UHS_SDR104:
		ctrl_2 |= SDHCI_CTRL_UHS_SDR104;
		break;
	case MMC_TIMING_UHS_DDR50:
	case MMC_TIMING_MMC_DDR52:
		ctrl_2 |= SDHCI_CTRL_UHS_DDR50;
		break;
	}

	/*
	 * When clock frequency is less than 100MHz, the feedback clock must be
	 * provided and DLL must not be used so that tuning can be skipped. To
	 * provide feedback clock, the mode selection can be any value less
	 * than 3'b011 in bits [2:0] of HOST CONTROL2 register.
	 */
	if (host->clock <= CORE_FREQ_100MHZ) {
		if (uhs == MMC_TIMING_MMC_HS400 ||
		    uhs == MMC_TIMING_MMC_HS200 ||
		    uhs == MMC_TIMING_UHS_SDR104)
			ctrl_2 &= ~SDHCI_CTRL_UHS_MASK;
		/*
		 * DLL is not required for clock <= 100MHz
		 * Thus, make sure DLL it is disabled when not required
		 */
		config = readl_relaxed(host->ioaddr +
				msm_offset->core_dll_config);
		config |= CORE_DLL_RST;
		writel_relaxed(config, host->ioaddr +
				msm_offset->core_dll_config);

		config = readl_relaxed(host->ioaddr +
				msm_offset->core_dll_config);
		config |= CORE_DLL_PDN;
		writel_relaxed(config, host->ioaddr +
				msm_offset->core_dll_config);

		/*
		 * The DLL needs to be restored and CDCLP533 recalibrated
		 * when the clock frequency is set back to 400MHz.
		 */
		msm_host->calibration_done = false;
	}

	dev_dbg(mmc_dev(mmc), "%s: clock=%u uhs=%u ctrl_2=0x%x\n",
		mmc_hostname(host->mmc), host->clock, uhs, ctrl_2);
	sdhci_writew(host, ctrl_2, SDHCI_HOST_CONTROL2);

	if (mmc->ios.timing == MMC_TIMING_MMC_HS400)
		sdhci_msm_hs400(host, &mmc->ios);
}

static inline void sdhci_msm_init_pwr_irq_wait(struct sdhci_msm_host *msm_host)
{
	init_waitqueue_head(&msm_host->pwr_irq_wait);
}

static inline void sdhci_msm_complete_pwr_irq_wait(
		struct sdhci_msm_host *msm_host)
{
	wake_up(&msm_host->pwr_irq_wait);
}

/*
 * sdhci_msm_check_power_status API should be called when registers writes
 * which can toggle sdhci IO bus ON/OFF or change IO lines HIGH/LOW happens.
 * To what state the register writes will change the IO lines should be passed
 * as the argument req_type. This API will check whether the IO line's state
 * is already the expected state and will wait for power irq only if
 * power irq is expected to be trigerred based on the current IO line state
 * and expected IO line state.
 */
static void sdhci_msm_check_power_status(struct sdhci_host *host, u32 req_type)
{
	struct sdhci_pltfm_host *pltfm_host = sdhci_priv(host);
	struct sdhci_msm_host *msm_host = sdhci_pltfm_priv(pltfm_host);
	bool done = false;
	u32 val = SWITCHABLE_SIGNALING_VOLTAGE;
	const struct sdhci_msm_offset *msm_offset =
					msm_host->offset;

	pr_debug("%s: %s: request %d curr_pwr_state %x curr_io_level %x\n",
			mmc_hostname(host->mmc), __func__, req_type,
			msm_host->curr_pwr_state, msm_host->curr_io_level);

	/*
	 * The power interrupt will not be generated for signal voltage
	 * switches if SWITCHABLE_SIGNALING_VOLTAGE in MCI_GENERICS is not set.
	 * Since sdhci-msm-v5, this bit has been removed and SW must consider
	 * it as always set.
	 */
	if (!msm_host->mci_removed)
		val = msm_host_readl(msm_host, host,
				msm_offset->core_generics);
	if ((req_type & REQ_IO_HIGH || req_type & REQ_IO_LOW) &&
	    !(val & SWITCHABLE_SIGNALING_VOLTAGE)) {
		return;
	}

	/*
	 * The IRQ for request type IO High/LOW will be generated when -
	 * there is a state change in 1.8V enable bit (bit 3) of
	 * SDHCI_HOST_CONTROL2 register. The reset state of that bit is 0
	 * which indicates 3.3V IO voltage. So, when MMC core layer tries
	 * to set it to 3.3V before card detection happens, the
	 * IRQ doesn't get triggered as there is no state change in this bit.
	 * The driver already handles this case by changing the IO voltage
	 * level to high as part of controller power up sequence. Hence, check
	 * for host->pwr to handle a case where IO voltage high request is
	 * issued even before controller power up.
	 */
	if ((req_type & REQ_IO_HIGH) && !host->pwr) {
		pr_debug("%s: do not wait for power IRQ that never comes, req_type: %d\n",
				mmc_hostname(host->mmc), req_type);
		return;
	}
	if ((req_type & msm_host->curr_pwr_state) ||
			(req_type & msm_host->curr_io_level))
		done = true;
	/*
	 * This is needed here to handle cases where register writes will
	 * not change the current bus state or io level of the controller.
	 * In this case, no power irq will be triggerred and we should
	 * not wait.
	 */
	if (!done) {
		if (!wait_event_timeout(msm_host->pwr_irq_wait,
				msm_host->pwr_irq_flag,
				msecs_to_jiffies(MSM_PWR_IRQ_TIMEOUT_MS)))
			dev_warn(&msm_host->pdev->dev,
				 "%s: pwr_irq for req: (%d) timed out\n",
				 mmc_hostname(host->mmc), req_type);
	}
	pr_debug("%s: %s: request %d done\n", mmc_hostname(host->mmc),
			__func__, req_type);
}

static void sdhci_msm_dump_pwr_ctrl_regs(struct sdhci_host *host)
{
	struct sdhci_pltfm_host *pltfm_host = sdhci_priv(host);
	struct sdhci_msm_host *msm_host = sdhci_pltfm_priv(pltfm_host);
	const struct sdhci_msm_offset *msm_offset =
					msm_host->offset;

	pr_err("%s: PWRCTL_STATUS: 0x%08x | PWRCTL_MASK: 0x%08x | PWRCTL_CTL: 0x%08x\n",
		mmc_hostname(host->mmc),
		msm_host_readl(msm_host, host, msm_offset->core_pwrctl_status),
		msm_host_readl(msm_host, host, msm_offset->core_pwrctl_mask),
		msm_host_readl(msm_host, host, msm_offset->core_pwrctl_ctl));
}

static void sdhci_msm_handle_pwr_irq(struct sdhci_host *host, int irq)
{
	struct sdhci_pltfm_host *pltfm_host = sdhci_priv(host);
	struct sdhci_msm_host *msm_host = sdhci_pltfm_priv(pltfm_host);
	u32 irq_status, irq_ack = 0;
	int retry = 10;
	u32 pwr_state = 0, io_level = 0;
	u32 config;
	const struct sdhci_msm_offset *msm_offset = msm_host->offset;

	irq_status = msm_host_readl(msm_host, host,
			msm_offset->core_pwrctl_status);
	irq_status &= INT_MASK;

	msm_host_writel(msm_host, irq_status, host,
			msm_offset->core_pwrctl_clear);

	/*
	 * There is a rare HW scenario where the first clear pulse could be
	 * lost when actual reset and clear/read of status register is
	 * happening at a time. Hence, retry for at least 10 times to make
	 * sure status register is cleared. Otherwise, this will result in
	 * a spurious power IRQ resulting in system instability.
	 */
	while (irq_status & msm_host_readl(msm_host, host,
				msm_offset->core_pwrctl_status)) {
		if (retry == 0) {
			pr_err("%s: Timedout clearing (0x%x) pwrctl status register\n",
					mmc_hostname(host->mmc), irq_status);
			sdhci_msm_dump_pwr_ctrl_regs(host);
			WARN_ON(1);
			break;
		}
		msm_host_writel(msm_host, irq_status, host,
			msm_offset->core_pwrctl_clear);
		retry--;
		udelay(10);
	}

	/* Handle BUS ON/OFF*/
	if (irq_status & CORE_PWRCTL_BUS_ON) {
		pwr_state = REQ_BUS_ON;
		io_level = REQ_IO_HIGH;
		irq_ack |= CORE_PWRCTL_BUS_SUCCESS;
	}
	if (irq_status & CORE_PWRCTL_BUS_OFF) {
		pwr_state = REQ_BUS_OFF;
		io_level = REQ_IO_LOW;
		irq_ack |= CORE_PWRCTL_BUS_SUCCESS;
	}
	/* Handle IO LOW/HIGH */
	if (irq_status & CORE_PWRCTL_IO_LOW) {
		io_level = REQ_IO_LOW;
		irq_ack |= CORE_PWRCTL_IO_SUCCESS;
	}
	if (irq_status & CORE_PWRCTL_IO_HIGH) {
		io_level = REQ_IO_HIGH;
		irq_ack |= CORE_PWRCTL_IO_SUCCESS;
	}

	/*
	 * The driver has to acknowledge the interrupt, switch voltages and
	 * report back if it succeded or not to this register. The voltage
	 * switches are handled by the sdhci core, so just report success.
	 */
	msm_host_writel(msm_host, irq_ack, host,
			msm_offset->core_pwrctl_ctl);

	/*
	 * If we don't have info regarding the voltage levels supported by
	 * regulators, don't change the IO PAD PWR SWITCH.
	 */
	if (msm_host->caps_0 & CORE_VOLT_SUPPORT) {
		u32 new_config;
		/*
		 * We should unset IO PAD PWR switch only if the register write
		 * can set IO lines high and the regulator also switches to 3 V.
		 * Else, we should keep the IO PAD PWR switch set.
		 * This is applicable to certain targets where eMMC vccq supply
		 * is only 1.8V. In such targets, even during REQ_IO_HIGH, the
		 * IO PAD PWR switch must be kept set to reflect actual
		 * regulator voltage. This way, during initialization of
		 * controllers with only 1.8V, we will set the IO PAD bit
		 * without waiting for a REQ_IO_LOW.
		 */
		config = readl_relaxed(host->ioaddr +
				msm_offset->core_vendor_spec);
		new_config = config;

		if ((io_level & REQ_IO_HIGH) &&
				(msm_host->caps_0 & CORE_3_0V_SUPPORT))
			new_config &= ~CORE_IO_PAD_PWR_SWITCH;
		else if ((io_level & REQ_IO_LOW) ||
				(msm_host->caps_0 & CORE_1_8V_SUPPORT))
			new_config |= CORE_IO_PAD_PWR_SWITCH;

		if (config ^ new_config)
			writel_relaxed(new_config, host->ioaddr +
					msm_offset->core_vendor_spec);
	}

	if (pwr_state)
		msm_host->curr_pwr_state = pwr_state;
	if (io_level)
		msm_host->curr_io_level = io_level;

	pr_debug("%s: %s: Handled IRQ(%d), irq_status=0x%x, ack=0x%x\n",
		mmc_hostname(msm_host->mmc), __func__, irq, irq_status,
		irq_ack);
}

static irqreturn_t sdhci_msm_pwr_irq(int irq, void *data)
{
	struct sdhci_host *host = (struct sdhci_host *)data;
	struct sdhci_pltfm_host *pltfm_host = sdhci_priv(host);
	struct sdhci_msm_host *msm_host = sdhci_pltfm_priv(pltfm_host);

	sdhci_msm_handle_pwr_irq(host, irq);
	msm_host->pwr_irq_flag = 1;
	sdhci_msm_complete_pwr_irq_wait(msm_host);


	return IRQ_HANDLED;
}

static unsigned int sdhci_msm_get_max_clock(struct sdhci_host *host)
{
	struct sdhci_pltfm_host *pltfm_host = sdhci_priv(host);
	struct sdhci_msm_host *msm_host = sdhci_pltfm_priv(pltfm_host);
	struct clk *core_clk = msm_host->bulk_clks[0].clk;

	return clk_round_rate(core_clk, ULONG_MAX);
}

static unsigned int sdhci_msm_get_min_clock(struct sdhci_host *host)
{
	return SDHCI_MSM_MIN_CLOCK;
}

/**
 * __sdhci_msm_set_clock - sdhci_msm clock control.
 *
 * Description:
 * MSM controller does not use internal divider and
 * instead directly control the GCC clock as per
 * HW recommendation.
 **/
static void __sdhci_msm_set_clock(struct sdhci_host *host, unsigned int clock)
{
	u16 clk;
	/*
	 * Keep actual_clock as zero -
	 * - since there is no divider used so no need of having actual_clock.
	 * - MSM controller uses SDCLK for data timeout calculation. If
	 *   actual_clock is zero, host->clock is taken for calculation.
	 */
	host->mmc->actual_clock = 0;

	sdhci_writew(host, 0, SDHCI_CLOCK_CONTROL);

	if (clock == 0)
		return;

	/*
	 * MSM controller do not use clock divider.
	 * Thus read SDHCI_CLOCK_CONTROL and only enable
	 * clock with no divider value programmed.
	 */
	clk = sdhci_readw(host, SDHCI_CLOCK_CONTROL);
	sdhci_enable_clk(host, clk);
}

/* sdhci_msm_set_clock - Called with (host->lock) spinlock held. */
static void sdhci_msm_set_clock(struct sdhci_host *host, unsigned int clock)
{
	struct sdhci_pltfm_host *pltfm_host = sdhci_priv(host);
	struct sdhci_msm_host *msm_host = sdhci_pltfm_priv(pltfm_host);

	if (!clock) {
		msm_host->clk_rate = clock;
		goto out;
	}

	sdhci_msm_hc_select_mode(host);

	msm_set_clock_rate_for_bus_mode(host, clock);
out:
	__sdhci_msm_set_clock(host, clock);
}

/*****************************************************************************\
 *                                                                           *
 * MSM Command Queue Engine (CQE)                                            *
 *                                                                           *
\*****************************************************************************/

static u32 sdhci_msm_cqe_irq(struct sdhci_host *host, u32 intmask)
{
	int cmd_error = 0;
	int data_error = 0;

	if (!sdhci_cqe_irq(host, intmask, &cmd_error, &data_error))
		return intmask;

	cqhci_irq(host->mmc, intmask, cmd_error, data_error);
	return 0;
}

static void sdhci_msm_cqe_disable(struct mmc_host *mmc, bool recovery)
{
	struct sdhci_host *host = mmc_priv(mmc);
	unsigned long flags;
	u32 ctrl;

	/*
	 * When CQE is halted, the legacy SDHCI path operates only
	 * on 16-byte descriptors in 64bit mode.
	 */
	if (host->flags & SDHCI_USE_64_BIT_DMA)
		host->desc_sz = 16;

	spin_lock_irqsave(&host->lock, flags);

	/*
	 * During CQE command transfers, command complete bit gets latched.
	 * So s/w should clear command complete interrupt status when CQE is
	 * either halted or disabled. Otherwise unexpected SDCHI legacy
	 * interrupt gets triggered when CQE is halted/disabled.
	 */
	ctrl = sdhci_readl(host, SDHCI_INT_ENABLE);
	ctrl |= SDHCI_INT_RESPONSE;
	sdhci_writel(host,  ctrl, SDHCI_INT_ENABLE);
	sdhci_writel(host, SDHCI_INT_RESPONSE, SDHCI_INT_STATUS);

	spin_unlock_irqrestore(&host->lock, flags);

	sdhci_cqe_disable(mmc, recovery);
}

static const struct cqhci_host_ops sdhci_msm_cqhci_ops = {
	.enable		= sdhci_cqe_enable,
	.disable	= sdhci_msm_cqe_disable,
};

static int sdhci_msm_cqe_add_host(struct sdhci_host *host,
				struct platform_device *pdev)
{
	struct sdhci_pltfm_host *pltfm_host = sdhci_priv(host);
	struct sdhci_msm_host *msm_host = sdhci_pltfm_priv(pltfm_host);
	struct cqhci_host *cq_host;
	bool dma64;
	u32 cqcfg;
	int ret;

	/*
	 * When CQE is halted, SDHC operates only on 16byte ADMA descriptors.
	 * So ensure ADMA table is allocated for 16byte descriptors.
	 */
	if (host->caps & SDHCI_CAN_64BIT)
		host->alloc_desc_sz = 16;

	ret = sdhci_setup_host(host);
	if (ret)
		return ret;

	cq_host = cqhci_pltfm_init(pdev);
	if (IS_ERR(cq_host)) {
		ret = PTR_ERR(cq_host);
		dev_err(&pdev->dev, "cqhci-pltfm init: failed: %d\n", ret);
		goto cleanup;
	}

	msm_host->mmc->caps2 |= MMC_CAP2_CQE | MMC_CAP2_CQE_DCMD;
	cq_host->ops = &sdhci_msm_cqhci_ops;

	dma64 = host->flags & SDHCI_USE_64_BIT_DMA;

	ret = cqhci_init(cq_host, host->mmc, dma64);
	if (ret) {
		dev_err(&pdev->dev, "%s: CQE init: failed (%d)\n",
				mmc_hostname(host->mmc), ret);
		goto cleanup;
	}

	/* Disable cqe reset due to cqe enable signal */
	cqcfg = cqhci_readl(cq_host, CQHCI_VENDOR_CFG1);
	cqcfg |= CQHCI_VENDOR_DIS_RST_ON_CQ_EN;
	cqhci_writel(cq_host, cqcfg, CQHCI_VENDOR_CFG1);

	/*
	 * SDHC expects 12byte ADMA descriptors till CQE is enabled.
	 * So limit desc_sz to 12 so that the data commands that are sent
	 * during card initialization (before CQE gets enabled) would
	 * get executed without any issues.
	 */
	if (host->flags & SDHCI_USE_64_BIT_DMA)
		host->desc_sz = 12;

	ret = __sdhci_add_host(host);
	if (ret)
		goto cleanup;

	dev_info(&pdev->dev, "%s: CQE init: success\n",
			mmc_hostname(host->mmc));
	return ret;

cleanup:
	sdhci_cleanup_host(host);
	return ret;
}

/*
 * Platform specific register write functions. This is so that, if any
 * register write needs to be followed up by platform specific actions,
 * they can be added here. These functions can go to sleep when writes
 * to certain registers are done.
 * These functions are relying on sdhci_set_ios not using spinlock.
 */
static int __sdhci_msm_check_write(struct sdhci_host *host, u16 val, int reg)
{
	struct sdhci_pltfm_host *pltfm_host = sdhci_priv(host);
	struct sdhci_msm_host *msm_host = sdhci_pltfm_priv(pltfm_host);
	u32 req_type = 0;

	switch (reg) {
	case SDHCI_HOST_CONTROL2:
		req_type = (val & SDHCI_CTRL_VDD_180) ? REQ_IO_LOW :
			REQ_IO_HIGH;
		break;
	case SDHCI_SOFTWARE_RESET:
		if (host->pwr && (val & SDHCI_RESET_ALL))
			req_type = REQ_BUS_OFF;
		break;
	case SDHCI_POWER_CONTROL:
		req_type = !val ? REQ_BUS_OFF : REQ_BUS_ON;
		break;
	case SDHCI_TRANSFER_MODE:
		msm_host->transfer_mode = val;
		break;
	case SDHCI_COMMAND:
		if (!msm_host->use_cdr)
			break;
		if ((msm_host->transfer_mode & SDHCI_TRNS_READ) &&
		    SDHCI_GET_CMD(val) != MMC_SEND_TUNING_BLOCK_HS200 &&
		    SDHCI_GET_CMD(val) != MMC_SEND_TUNING_BLOCK)
			sdhci_msm_set_cdr(host, true);
		else
			sdhci_msm_set_cdr(host, false);
		break;
	}

	if (req_type) {
		msm_host->pwr_irq_flag = 0;
		/*
		 * Since this register write may trigger a power irq, ensure
		 * all previous register writes are complete by this point.
		 */
		mb();
	}
	return req_type;
}

/* This function may sleep*/
static void sdhci_msm_writew(struct sdhci_host *host, u16 val, int reg)
{
	u32 req_type = 0;

	req_type = __sdhci_msm_check_write(host, val, reg);
	writew_relaxed(val, host->ioaddr + reg);

	if (req_type)
		sdhci_msm_check_power_status(host, req_type);
}

/* This function may sleep*/
static void sdhci_msm_writeb(struct sdhci_host *host, u8 val, int reg)
{
	u32 req_type = 0;

	req_type = __sdhci_msm_check_write(host, val, reg);

	writeb_relaxed(val, host->ioaddr + reg);

	if (req_type)
		sdhci_msm_check_power_status(host, req_type);
}

static void sdhci_msm_set_regulator_caps(struct sdhci_msm_host *msm_host)
{
	struct mmc_host *mmc = msm_host->mmc;
	struct regulator *supply = mmc->supply.vqmmc;
	u32 caps = 0, config;
	struct sdhci_host *host = mmc_priv(mmc);
	const struct sdhci_msm_offset *msm_offset = msm_host->offset;

	if (!IS_ERR(mmc->supply.vqmmc)) {
		if (regulator_is_supported_voltage(supply, 1700000, 1950000))
			caps |= CORE_1_8V_SUPPORT;
		if (regulator_is_supported_voltage(supply, 2700000, 3600000))
			caps |= CORE_3_0V_SUPPORT;

		if (!caps)
			pr_warn("%s: 1.8/3V not supported for vqmmc\n",
					mmc_hostname(mmc));
	}

	if (caps) {
		/*
		 * Set the PAD_PWR_SWITCH_EN bit so that the PAD_PWR_SWITCH
		 * bit can be used as required later on.
		 */
		u32 io_level = msm_host->curr_io_level;

		config = readl_relaxed(host->ioaddr +
				msm_offset->core_vendor_spec);
		config |= CORE_IO_PAD_PWR_SWITCH_EN;

		if ((io_level & REQ_IO_HIGH) && (caps &	CORE_3_0V_SUPPORT))
			config &= ~CORE_IO_PAD_PWR_SWITCH;
		else if ((io_level & REQ_IO_LOW) || (caps & CORE_1_8V_SUPPORT))
			config |= CORE_IO_PAD_PWR_SWITCH;

		writel_relaxed(config,
				host->ioaddr + msm_offset->core_vendor_spec);
	}
	msm_host->caps_0 |= caps;
	pr_debug("%s: supported caps: 0x%08x\n", mmc_hostname(mmc), caps);
}

static void sdhci_msm_reset(struct sdhci_host *host, u8 mask)
{
	if ((host->mmc->caps2 & MMC_CAP2_CQE) && (mask & SDHCI_RESET_ALL))
		cqhci_deactivate(host->mmc);
	sdhci_reset(host, mask);
}

#define DRIVER_NAME "sdhci_msm"
#define SDHCI_MSM_DUMP(f, x...) \
	pr_err("%s: " DRIVER_NAME ": " f, mmc_hostname(host->mmc), ## x)

void sdhci_msm_dump_vendor_regs(struct sdhci_host *host)
{
	struct sdhci_pltfm_host *pltfm_host = sdhci_priv(host);
	struct sdhci_msm_host *msm_host = sdhci_pltfm_priv(pltfm_host);
	const struct sdhci_msm_offset *msm_offset = msm_host->offset;

	SDHCI_MSM_DUMP("----------- VENDOR REGISTER DUMP -----------\n");

	SDHCI_MSM_DUMP(
			"DLL sts: 0x%08x | DLL cfg:  0x%08x | DLL cfg2: 0x%08x\n",
		readl_relaxed(host->ioaddr + msm_offset->core_dll_status),
		readl_relaxed(host->ioaddr + msm_offset->core_dll_config),
		readl_relaxed(host->ioaddr + msm_offset->core_dll_config_2));
	SDHCI_MSM_DUMP(
			"DLL cfg3: 0x%08x | DLL usr ctl:  0x%08x | DDR cfg: 0x%08x\n",
		readl_relaxed(host->ioaddr + msm_offset->core_dll_config_3),
		readl_relaxed(host->ioaddr + msm_offset->core_dll_usr_ctl),
		readl_relaxed(host->ioaddr + msm_offset->core_ddr_config));
	SDHCI_MSM_DUMP(
			"Vndr func: 0x%08x | Vndr func2 : 0x%08x Vndr func3: 0x%08x\n",
		readl_relaxed(host->ioaddr + msm_offset->core_vendor_spec),
		readl_relaxed(host->ioaddr +
			msm_offset->core_vendor_spec_func2),
		readl_relaxed(host->ioaddr + msm_offset->core_vendor_spec3));
}

static const struct sdhci_msm_variant_ops mci_var_ops = {
	.msm_readl_relaxed = sdhci_msm_mci_variant_readl_relaxed,
	.msm_writel_relaxed = sdhci_msm_mci_variant_writel_relaxed,
};

static const struct sdhci_msm_variant_ops v5_var_ops = {
	.msm_readl_relaxed = sdhci_msm_v5_variant_readl_relaxed,
	.msm_writel_relaxed = sdhci_msm_v5_variant_writel_relaxed,
};

static const struct sdhci_msm_variant_info sdhci_msm_mci_var = {
	.var_ops = &mci_var_ops,
	.offset = &sdhci_msm_mci_offset,
};

static const struct sdhci_msm_variant_info sdhci_msm_v5_var = {
	.mci_removed = true,
	.var_ops = &v5_var_ops,
	.offset = &sdhci_msm_v5_offset,
};

static const struct sdhci_msm_variant_info sdm845_sdhci_var = {
	.mci_removed = true,
	.restore_dll_config = true,
	.var_ops = &v5_var_ops,
	.offset = &sdhci_msm_v5_offset,
};

static const struct sdhci_msm_variant_info sm8250_sdhci_var = {
	.mci_removed = true,
	.uses_tassadar_dll = true,
	.var_ops = &v5_var_ops,
	.offset = &sdhci_msm_v5_offset,
};

static const struct of_device_id sdhci_msm_dt_match[] = {
	{.compatible = "qcom,sdhci-msm-v4", .data = &sdhci_msm_mci_var},
	{.compatible = "qcom,sdhci-msm-v5", .data = &sdhci_msm_v5_var},
	{.compatible = "qcom,sdm845-sdhci", .data = &sdm845_sdhci_var},
	{.compatible = "qcom,sm8250-sdhci", .data = &sm8250_sdhci_var},
	{},
};

MODULE_DEVICE_TABLE(of, sdhci_msm_dt_match);

static const struct sdhci_ops sdhci_msm_ops = {
	.reset = sdhci_msm_reset,
	.set_clock = sdhci_msm_set_clock,
	.get_min_clock = sdhci_msm_get_min_clock,
	.get_max_clock = sdhci_msm_get_max_clock,
	.set_bus_width = sdhci_set_bus_width,
	.set_uhs_signaling = sdhci_msm_set_uhs_signaling,
	.write_w = sdhci_msm_writew,
	.write_b = sdhci_msm_writeb,
	.irq	= sdhci_msm_cqe_irq,
	.dump_vendor_regs = sdhci_msm_dump_vendor_regs,
};

static const struct sdhci_pltfm_data sdhci_msm_pdata = {
	.quirks = SDHCI_QUIRK_BROKEN_CARD_DETECTION |
		  SDHCI_QUIRK_SINGLE_POWER_WRITE |
		  SDHCI_QUIRK_CAP_CLOCK_BASE_BROKEN |
		  SDHCI_QUIRK_MULTIBLOCK_READ_ACMD12,

	.quirks2 = SDHCI_QUIRK2_PRESET_VALUE_BROKEN,
	.ops = &sdhci_msm_ops,
};

static inline void sdhci_msm_get_of_property(struct platform_device *pdev,
		struct sdhci_host *host)
{
	struct device_node *node = pdev->dev.of_node;
	struct sdhci_pltfm_host *pltfm_host = sdhci_priv(host);
	struct sdhci_msm_host *msm_host = sdhci_pltfm_priv(pltfm_host);

	if (of_property_read_u32(node, "qcom,ddr-config",
				&msm_host->ddr_config))
		msm_host->ddr_config = DDR_CONFIG_POR_VAL;

	of_property_read_u32(node, "qcom,dll-config", &msm_host->dll_config);
}


static int sdhci_msm_probe(struct platform_device *pdev)
{
	struct sdhci_host *host;
	struct sdhci_pltfm_host *pltfm_host;
	struct sdhci_msm_host *msm_host;
	struct clk *clk;
	int ret;
	u16 host_version, core_minor;
	u32 core_version, config;
	u8 core_major;
	const struct sdhci_msm_offset *msm_offset;
	const struct sdhci_msm_variant_info *var_info;
	struct device_node *node = pdev->dev.of_node;

	host = sdhci_pltfm_init(pdev, &sdhci_msm_pdata, sizeof(*msm_host));
	if (IS_ERR(host))
		return PTR_ERR(host);

	host->sdma_boundary = 0;
	pltfm_host = sdhci_priv(host);
	msm_host = sdhci_pltfm_priv(pltfm_host);
	msm_host->mmc = host->mmc;
	msm_host->pdev = pdev;

	ret = mmc_of_parse(host->mmc);
	if (ret)
		goto pltfm_free;

	/*
	 * Based on the compatible string, load the required msm host info from
	 * the data associated with the version info.
	 */
	var_info = of_device_get_match_data(&pdev->dev);

	msm_host->mci_removed = var_info->mci_removed;
	msm_host->restore_dll_config = var_info->restore_dll_config;
	msm_host->var_ops = var_info->var_ops;
	msm_host->offset = var_info->offset;
	msm_host->uses_tassadar_dll = var_info->uses_tassadar_dll;

	msm_offset = msm_host->offset;

	sdhci_get_of_property(pdev);
	sdhci_msm_get_of_property(pdev, host);

	msm_host->saved_tuning_phase = INVALID_TUNING_PHASE;

	/* Setup SDCC bus voter clock. */
	msm_host->bus_clk = devm_clk_get(&pdev->dev, "bus");
	if (!IS_ERR(msm_host->bus_clk)) {
		/* Vote for max. clk rate for max. performance */
		ret = clk_set_rate(msm_host->bus_clk, INT_MAX);
		if (ret)
			goto pltfm_free;
		ret = clk_prepare_enable(msm_host->bus_clk);
		if (ret)
			goto pltfm_free;
	}

	/* Setup main peripheral bus clock */
	clk = devm_clk_get(&pdev->dev, "iface");
	if (IS_ERR(clk)) {
		ret = PTR_ERR(clk);
		dev_err(&pdev->dev, "Peripheral clk setup failed (%d)\n", ret);
		goto bus_clk_disable;
	}
	msm_host->bulk_clks[1].clk = clk;

	/* Setup SDC MMC clock */
	clk = devm_clk_get(&pdev->dev, "core");
	if (IS_ERR(clk)) {
		ret = PTR_ERR(clk);
		dev_err(&pdev->dev, "SDC MMC clk setup failed (%d)\n", ret);
		goto bus_clk_disable;
	}
	msm_host->bulk_clks[0].clk = clk;

	msm_host->opp_table = dev_pm_opp_set_clkname(&pdev->dev, "core");
	if (IS_ERR(msm_host->opp_table)) {
		ret = PTR_ERR(msm_host->opp_table);
		goto bus_clk_disable;
	}

	/* OPP table is optional */
	ret = dev_pm_opp_of_add_table(&pdev->dev);
	if (!ret) {
		msm_host->has_opp_table = true;
	} else if (ret != -ENODEV) {
		dev_err(&pdev->dev, "Invalid OPP table in Device tree\n");
		goto opp_cleanup;
	}

	/* Vote for maximum clock rate for maximum performance */
	ret = dev_pm_opp_set_rate(&pdev->dev, INT_MAX);
	if (ret)
		dev_warn(&pdev->dev, "core clock boost failed\n");

	clk = devm_clk_get(&pdev->dev, "cal");
	if (IS_ERR(clk))
		clk = NULL;
	msm_host->bulk_clks[2].clk = clk;

	clk = devm_clk_get(&pdev->dev, "sleep");
	if (IS_ERR(clk))
		clk = NULL;
	msm_host->bulk_clks[3].clk = clk;

	ret = clk_bulk_prepare_enable(ARRAY_SIZE(msm_host->bulk_clks),
				      msm_host->bulk_clks);
	if (ret)
		goto opp_cleanup;

	/*
	 * xo clock is needed for FLL feature of cm_dll.
	 * In case if xo clock is not mentioned in DT, warn and proceed.
	 */
	msm_host->xo_clk = devm_clk_get(&pdev->dev, "xo");
	if (IS_ERR(msm_host->xo_clk)) {
		ret = PTR_ERR(msm_host->xo_clk);
		dev_warn(&pdev->dev, "TCXO clk not present (%d)\n", ret);
	}

	if (!msm_host->mci_removed) {
		msm_host->core_mem = devm_platform_ioremap_resource(pdev, 1);
		if (IS_ERR(msm_host->core_mem)) {
			ret = PTR_ERR(msm_host->core_mem);
			goto clk_disable;
		}
	}

	/* Reset the vendor spec register to power on reset state */
	writel_relaxed(CORE_VENDOR_SPEC_POR_VAL,
			host->ioaddr + msm_offset->core_vendor_spec);

	if (!msm_host->mci_removed) {
		/* Set HC_MODE_EN bit in HC_MODE register */
		msm_host_writel(msm_host, HC_MODE_EN, host,
				msm_offset->core_hc_mode);
		config = msm_host_readl(msm_host, host,
				msm_offset->core_hc_mode);
		config |= FF_CLK_SW_RST_DIS;
		msm_host_writel(msm_host, config, host,
				msm_offset->core_hc_mode);
	}

	host_version = readw_relaxed((host->ioaddr + SDHCI_HOST_VERSION));
	dev_dbg(&pdev->dev, "Host Version: 0x%x Vendor Version 0x%x\n",
		host_version, ((host_version & SDHCI_VENDOR_VER_MASK) >>
			       SDHCI_VENDOR_VER_SHIFT));

	core_version = msm_host_readl(msm_host, host,
			msm_offset->core_mci_version);
	core_major = (core_version & CORE_VERSION_MAJOR_MASK) >>
		      CORE_VERSION_MAJOR_SHIFT;
	core_minor = core_version & CORE_VERSION_MINOR_MASK;
	dev_dbg(&pdev->dev, "MCI Version: 0x%08x, major: 0x%04x, minor: 0x%02x\n",
		core_version, core_major, core_minor);

	if (core_major == 1 && core_minor >= 0x42)
		msm_host->use_14lpp_dll_reset = true;

	/*
	 * SDCC 5 controller with major version 1, minor version 0x34 and later
	 * with HS 400 mode support will use CM DLL instead of CDC LP 533 DLL.
	 */
	if (core_major == 1 && core_minor < 0x34)
		msm_host->use_cdclp533 = true;

	/*
	 * Support for some capabilities is not advertised by newer
	 * controller versions and must be explicitly enabled.
	 */
	if (core_major >= 1 && core_minor != 0x11 && core_minor != 0x12) {
		config = readl_relaxed(host->ioaddr + SDHCI_CAPABILITIES);
		config |= SDHCI_CAN_VDD_300 | SDHCI_CAN_DO_8BIT;
		writel_relaxed(config, host->ioaddr +
				msm_offset->core_vendor_spec_capabilities0);
	}

	if (core_major == 1 && core_minor >= 0x49)
		msm_host->updated_ddr_cfg = true;

	/*
	 * Power on reset state may trigger power irq if previous status of
	 * PWRCTL was either BUS_ON or IO_HIGH_V. So before enabling pwr irq
	 * interrupt in GIC, any pending power irq interrupt should be
	 * acknowledged. Otherwise power irq interrupt handler would be
	 * fired prematurely.
	 */
	sdhci_msm_handle_pwr_irq(host, 0);

	/*
	 * Ensure that above writes are propogated before interrupt enablement
	 * in GIC.
	 */
	mb();

	/* Setup IRQ for handling power/voltage tasks with PMIC */
	msm_host->pwr_irq = platform_get_irq_byname(pdev, "pwr_irq");
	if (msm_host->pwr_irq < 0) {
		ret = msm_host->pwr_irq;
		goto clk_disable;
	}

	sdhci_msm_init_pwr_irq_wait(msm_host);
	/* Enable pwr irq interrupts */
	msm_host_writel(msm_host, INT_MASK, host,
		msm_offset->core_pwrctl_mask);

	ret = devm_request_threaded_irq(&pdev->dev, msm_host->pwr_irq, NULL,
					sdhci_msm_pwr_irq, IRQF_ONESHOT,
					dev_name(&pdev->dev), host);
	if (ret) {
		dev_err(&pdev->dev, "Request IRQ failed (%d)\n", ret);
		goto clk_disable;
	}

	msm_host->mmc->caps |= MMC_CAP_WAIT_WHILE_BUSY | MMC_CAP_NEED_RSP_BUSY;

	pm_runtime_get_noresume(&pdev->dev);
	pm_runtime_set_active(&pdev->dev);
	pm_runtime_enable(&pdev->dev);
	pm_runtime_set_autosuspend_delay(&pdev->dev,
					 MSM_MMC_AUTOSUSPEND_DELAY_MS);
	pm_runtime_use_autosuspend(&pdev->dev);

	host->mmc_host_ops.execute_tuning = sdhci_msm_execute_tuning;
	if (of_property_read_bool(node, "supports-cqe"))
		ret = sdhci_msm_cqe_add_host(host, pdev);
	else
		ret = sdhci_add_host(host);
	if (ret)
		goto pm_runtime_disable;
	sdhci_msm_set_regulator_caps(msm_host);

	pm_runtime_mark_last_busy(&pdev->dev);
	pm_runtime_put_autosuspend(&pdev->dev);

	return 0;

pm_runtime_disable:
	pm_runtime_disable(&pdev->dev);
	pm_runtime_set_suspended(&pdev->dev);
	pm_runtime_put_noidle(&pdev->dev);
clk_disable:
	clk_bulk_disable_unprepare(ARRAY_SIZE(msm_host->bulk_clks),
				   msm_host->bulk_clks);
opp_cleanup:
	if (msm_host->has_opp_table)
		dev_pm_opp_of_remove_table(&pdev->dev);
	dev_pm_opp_put_clkname(msm_host->opp_table);
bus_clk_disable:
	if (!IS_ERR(msm_host->bus_clk))
		clk_disable_unprepare(msm_host->bus_clk);
pltfm_free:
	sdhci_pltfm_free(pdev);
	return ret;
}

static int sdhci_msm_remove(struct platform_device *pdev)
{
	struct sdhci_host *host = platform_get_drvdata(pdev);
	struct sdhci_pltfm_host *pltfm_host = sdhci_priv(host);
	struct sdhci_msm_host *msm_host = sdhci_pltfm_priv(pltfm_host);
	int dead = (readl_relaxed(host->ioaddr + SDHCI_INT_STATUS) ==
		    0xffffffff);

	sdhci_remove_host(host, dead);

	if (msm_host->has_opp_table)
		dev_pm_opp_of_remove_table(&pdev->dev);
	dev_pm_opp_put_clkname(msm_host->opp_table);
	pm_runtime_get_sync(&pdev->dev);
	pm_runtime_disable(&pdev->dev);
	pm_runtime_put_noidle(&pdev->dev);

	clk_bulk_disable_unprepare(ARRAY_SIZE(msm_host->bulk_clks),
				   msm_host->bulk_clks);
	if (!IS_ERR(msm_host->bus_clk))
		clk_disable_unprepare(msm_host->bus_clk);
	sdhci_pltfm_free(pdev);
	return 0;
}

static __maybe_unused int sdhci_msm_runtime_suspend(struct device *dev)
{
	struct sdhci_host *host = dev_get_drvdata(dev);
	struct sdhci_pltfm_host *pltfm_host = sdhci_priv(host);
	struct sdhci_msm_host *msm_host = sdhci_pltfm_priv(pltfm_host);

	/* Drop the performance vote */
	dev_pm_opp_set_rate(dev, 0);
	clk_bulk_disable_unprepare(ARRAY_SIZE(msm_host->bulk_clks),
				   msm_host->bulk_clks);

	return 0;
}

static __maybe_unused int sdhci_msm_runtime_resume(struct device *dev)
{
	struct sdhci_host *host = dev_get_drvdata(dev);
	struct sdhci_pltfm_host *pltfm_host = sdhci_priv(host);
	struct sdhci_msm_host *msm_host = sdhci_pltfm_priv(pltfm_host);
	int ret;

	ret = clk_bulk_prepare_enable(ARRAY_SIZE(msm_host->bulk_clks),
				       msm_host->bulk_clks);
	if (ret)
		return ret;
	/*
	 * Whenever core-clock is gated dynamically, it's needed to
	 * restore the SDR DLL settings when the clock is ungated.
	 */
	if (msm_host->restore_dll_config && msm_host->clk_rate)
		ret = sdhci_msm_restore_sdr_dll_config(host);

	dev_pm_opp_set_rate(dev, msm_host->clk_rate);

	return ret;
}

static const struct dev_pm_ops sdhci_msm_pm_ops = {
	SET_SYSTEM_SLEEP_PM_OPS(pm_runtime_force_suspend,
				pm_runtime_force_resume)
	SET_RUNTIME_PM_OPS(sdhci_msm_runtime_suspend,
			   sdhci_msm_runtime_resume,
			   NULL)
};

static struct platform_driver sdhci_msm_driver = {
	.probe = sdhci_msm_probe,
	.remove = sdhci_msm_remove,
	.driver = {
		   .name = "sdhci_msm",
		   .of_match_table = sdhci_msm_dt_match,
		   .pm = &sdhci_msm_pm_ops,
	},
};

module_platform_driver(sdhci_msm_driver);

MODULE_DESCRIPTION("Qualcomm Secure Digital Host Controller Interface driver");
MODULE_LICENSE("GPL v2");<|MERGE_RESOLUTION|>--- conflicted
+++ resolved
@@ -618,14 +618,9 @@
 	config &= ~CORE_CLK_PWRSAVE;
 	writel_relaxed(config, host->ioaddr + msm_offset->core_vendor_spec);
 
-<<<<<<< HEAD
-	config = msm_host->dll_config;
-	writel_relaxed(config, host->ioaddr + msm_offset->core_dll_config);
-=======
 	if (msm_host->dll_config)
 		writel_relaxed(msm_host->dll_config,
 				host->ioaddr + msm_offset->core_dll_config);
->>>>>>> 84569f32
 
 	if (msm_host->use_14lpp_dll_reset) {
 		config = readl_relaxed(host->ioaddr +
