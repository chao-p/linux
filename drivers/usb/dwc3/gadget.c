--- conflicted
+++ resolved
@@ -2566,14 +2566,12 @@
 		return 0;
 	}
 
-<<<<<<< HEAD
-	synchronize_irq(dwc->irq_gadget);
-=======
 	if (dwc->pullups_connected == is_on) {
 		pm_runtime_put(dwc->dev);
 		return 0;
 	}
->>>>>>> 7e18e42e
+
+	synchronize_irq(dwc->irq_gadget);
 
 	if (!is_on) {
 		ret = dwc3_gadget_soft_disconnect(dwc);
