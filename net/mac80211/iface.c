/*
 * Interface handling (except master interface)
 *
 * Copyright 2002-2005, Instant802 Networks, Inc.
 * Copyright 2005-2006, Devicescape Software, Inc.
 * Copyright (c) 2006 Jiri Benc <jbenc@suse.cz>
 * Copyright 2008, Johannes Berg <johannes@sipsolutions.net>
 *
 * This program is free software; you can redistribute it and/or modify
 * it under the terms of the GNU General Public License version 2 as
 * published by the Free Software Foundation.
 */
#include <linux/slab.h>
#include <linux/kernel.h>
#include <linux/if_arp.h>
#include <linux/netdevice.h>
#include <linux/rtnetlink.h>
#include <net/mac80211.h>
#include <net/ieee80211_radiotap.h>
#include "ieee80211_i.h"
#include "sta_info.h"
#include "debugfs_netdev.h"
#include "mesh.h"
#include "led.h"
#include "driver-ops.h"
#include "wme.h"
#include "rate.h"

/**
 * DOC: Interface list locking
 *
 * The interface list in each struct ieee80211_local is protected
 * three-fold:
 *
 * (1) modifications may only be done under the RTNL
 * (2) modifications and readers are protected against each other by
 *     the iflist_mtx.
 * (3) modifications are done in an RCU manner so atomic readers
 *     can traverse the list in RCU-safe blocks.
 *
 * As a consequence, reads (traversals) of the list can be protected
 * by either the RTNL, the iflist_mtx or RCU.
 */

bool __ieee80211_recalc_txpower(struct ieee80211_sub_if_data *sdata)
{
	struct ieee80211_chanctx_conf *chanctx_conf;
	int power;

	rcu_read_lock();
	chanctx_conf = rcu_dereference(sdata->vif.chanctx_conf);
	if (!chanctx_conf) {
		rcu_read_unlock();
		return false;
	}

	power = chanctx_conf->def.chan->max_power;
	rcu_read_unlock();

	if (sdata->user_power_level != IEEE80211_UNSET_POWER_LEVEL)
		power = min(power, sdata->user_power_level);

	if (sdata->ap_power_level != IEEE80211_UNSET_POWER_LEVEL)
		power = min(power, sdata->ap_power_level);

	if (power != sdata->vif.bss_conf.txpower) {
		sdata->vif.bss_conf.txpower = power;
		ieee80211_hw_config(sdata->local, 0);
		return true;
	}

	return false;
}

void ieee80211_recalc_txpower(struct ieee80211_sub_if_data *sdata)
{
	if (__ieee80211_recalc_txpower(sdata))
		ieee80211_bss_info_change_notify(sdata, BSS_CHANGED_TXPOWER);
}

static u32 ieee80211_idle_off(struct ieee80211_local *local,
			      const char *reason)
{
	if (!(local->hw.conf.flags & IEEE80211_CONF_IDLE))
		return 0;

	local->hw.conf.flags &= ~IEEE80211_CONF_IDLE;
	return IEEE80211_CONF_CHANGE_IDLE;
}

static u32 ieee80211_idle_on(struct ieee80211_local *local)
{
	if (local->hw.conf.flags & IEEE80211_CONF_IDLE)
		return 0;

	drv_flush(local, false);

	local->hw.conf.flags |= IEEE80211_CONF_IDLE;
	return IEEE80211_CONF_CHANGE_IDLE;
}

static u32 __ieee80211_recalc_idle(struct ieee80211_local *local)
{
	struct ieee80211_sub_if_data *sdata;
	int count = 0;
	bool working = false, scanning = false;
	unsigned int led_trig_start = 0, led_trig_stop = 0;
	struct ieee80211_roc_work *roc;

#ifdef CONFIG_PROVE_LOCKING
	WARN_ON(debug_locks && !lockdep_rtnl_is_held() &&
		!lockdep_is_held(&local->iflist_mtx));
#endif
	lockdep_assert_held(&local->mtx);

	list_for_each_entry(sdata, &local->interfaces, list) {
		if (!ieee80211_sdata_running(sdata)) {
			sdata->vif.bss_conf.idle = true;
			continue;
		}

		sdata->old_idle = sdata->vif.bss_conf.idle;

		/* do not count disabled managed interfaces */
		if (sdata->vif.type == NL80211_IFTYPE_STATION &&
		    !sdata->u.mgd.associated &&
		    !sdata->u.mgd.auth_data &&
		    !sdata->u.mgd.assoc_data) {
			sdata->vif.bss_conf.idle = true;
			continue;
		}
		/* do not count unused IBSS interfaces */
		if (sdata->vif.type == NL80211_IFTYPE_ADHOC &&
		    !sdata->u.ibss.ssid_len) {
			sdata->vif.bss_conf.idle = true;
			continue;
		}

		if (sdata->vif.type == NL80211_IFTYPE_P2P_DEVICE)
			continue;

		/* count everything else */
		sdata->vif.bss_conf.idle = false;
		count++;
	}

	if (!local->ops->remain_on_channel) {
		list_for_each_entry(roc, &local->roc_list, list) {
			working = true;
			roc->sdata->vif.bss_conf.idle = false;
		}
	}

	sdata = rcu_dereference_protected(local->scan_sdata,
					  lockdep_is_held(&local->mtx));
	if (sdata && !(local->hw.flags & IEEE80211_HW_SCAN_WHILE_IDLE)) {
		scanning = true;
		sdata->vif.bss_conf.idle = false;
	}

	list_for_each_entry(sdata, &local->interfaces, list) {
		if (sdata->vif.type == NL80211_IFTYPE_MONITOR ||
		    sdata->vif.type == NL80211_IFTYPE_AP_VLAN ||
		    sdata->vif.type == NL80211_IFTYPE_P2P_DEVICE)
			continue;
		if (sdata->old_idle == sdata->vif.bss_conf.idle)
			continue;
		if (!ieee80211_sdata_running(sdata))
			continue;
		ieee80211_bss_info_change_notify(sdata, BSS_CHANGED_IDLE);
	}

	if (working || scanning)
		led_trig_start |= IEEE80211_TPT_LEDTRIG_FL_WORK;
	else
		led_trig_stop |= IEEE80211_TPT_LEDTRIG_FL_WORK;

	if (count)
		led_trig_start |= IEEE80211_TPT_LEDTRIG_FL_CONNECTED;
	else
		led_trig_stop |= IEEE80211_TPT_LEDTRIG_FL_CONNECTED;

	ieee80211_mod_tpt_led_trig(local, led_trig_start, led_trig_stop);

	if (working)
		return ieee80211_idle_off(local, "working");
	if (scanning)
		return ieee80211_idle_off(local, "scanning");
	if (!count)
		return ieee80211_idle_on(local);
	else
		return ieee80211_idle_off(local, "in use");

	return 0;
}

void ieee80211_recalc_idle(struct ieee80211_local *local)
{
	u32 chg;

	mutex_lock(&local->iflist_mtx);
	chg = __ieee80211_recalc_idle(local);
	mutex_unlock(&local->iflist_mtx);
	if (chg)
		ieee80211_hw_config(local, chg);
}

static int ieee80211_change_mtu(struct net_device *dev, int new_mtu)
{
	int meshhdrlen;
	struct ieee80211_sub_if_data *sdata = IEEE80211_DEV_TO_SUB_IF(dev);

	meshhdrlen = (sdata->vif.type == NL80211_IFTYPE_MESH_POINT) ? 5 : 0;

	/* FIX: what would be proper limits for MTU?
	 * This interface uses 802.3 frames. */
	if (new_mtu < 256 ||
	    new_mtu > IEEE80211_MAX_DATA_LEN - 24 - 6 - meshhdrlen) {
		return -EINVAL;
	}

	dev->mtu = new_mtu;
	return 0;
}

static int ieee80211_change_mac(struct net_device *dev, void *addr)
{
	struct ieee80211_sub_if_data *sdata = IEEE80211_DEV_TO_SUB_IF(dev);
	struct sockaddr *sa = addr;
	int ret;

	if (ieee80211_sdata_running(sdata))
		return -EBUSY;

	ret = eth_mac_addr(dev, sa);

	if (ret == 0)
		memcpy(sdata->vif.addr, sa->sa_data, ETH_ALEN);

	return ret;
}

static inline int identical_mac_addr_allowed(int type1, int type2)
{
	return type1 == NL80211_IFTYPE_MONITOR ||
		type2 == NL80211_IFTYPE_MONITOR ||
		type1 == NL80211_IFTYPE_P2P_DEVICE ||
		type2 == NL80211_IFTYPE_P2P_DEVICE ||
		(type1 == NL80211_IFTYPE_AP && type2 == NL80211_IFTYPE_WDS) ||
		(type1 == NL80211_IFTYPE_WDS &&
			(type2 == NL80211_IFTYPE_WDS ||
			 type2 == NL80211_IFTYPE_AP)) ||
		(type1 == NL80211_IFTYPE_AP && type2 == NL80211_IFTYPE_AP_VLAN) ||
		(type1 == NL80211_IFTYPE_AP_VLAN &&
			(type2 == NL80211_IFTYPE_AP ||
			 type2 == NL80211_IFTYPE_AP_VLAN));
}

static int ieee80211_check_concurrent_iface(struct ieee80211_sub_if_data *sdata,
					    enum nl80211_iftype iftype)
{
	struct ieee80211_local *local = sdata->local;
	struct ieee80211_sub_if_data *nsdata;

	ASSERT_RTNL();

	/* we hold the RTNL here so can safely walk the list */
	list_for_each_entry(nsdata, &local->interfaces, list) {
		if (nsdata != sdata && ieee80211_sdata_running(nsdata)) {
			/*
			 * Allow only a single IBSS interface to be up at any
			 * time. This is restricted because beacon distribution
			 * cannot work properly if both are in the same IBSS.
			 *
			 * To remove this restriction we'd have to disallow them
			 * from setting the same SSID on different IBSS interfaces
			 * belonging to the same hardware. Then, however, we're
			 * faced with having to adopt two different TSF timers...
			 */
			if (iftype == NL80211_IFTYPE_ADHOC &&
			    nsdata->vif.type == NL80211_IFTYPE_ADHOC)
				return -EBUSY;

			/*
			 * The remaining checks are only performed for interfaces
			 * with the same MAC address.
			 */
			if (!ether_addr_equal(sdata->vif.addr,
					      nsdata->vif.addr))
				continue;

			/*
			 * check whether it may have the same address
			 */
			if (!identical_mac_addr_allowed(iftype,
							nsdata->vif.type))
				return -ENOTUNIQ;

			/*
			 * can only add VLANs to enabled APs
			 */
			if (iftype == NL80211_IFTYPE_AP_VLAN &&
			    nsdata->vif.type == NL80211_IFTYPE_AP)
				sdata->bss = &nsdata->u.ap;
		}
	}

	return 0;
}

static int ieee80211_check_queues(struct ieee80211_sub_if_data *sdata)
{
	int n_queues = sdata->local->hw.queues;
	int i;

	if (sdata->vif.type != NL80211_IFTYPE_P2P_DEVICE) {
		for (i = 0; i < IEEE80211_NUM_ACS; i++) {
			if (WARN_ON_ONCE(sdata->vif.hw_queue[i] ==
					 IEEE80211_INVAL_HW_QUEUE))
				return -EINVAL;
			if (WARN_ON_ONCE(sdata->vif.hw_queue[i] >=
					 n_queues))
				return -EINVAL;
		}
	}

	if ((sdata->vif.type != NL80211_IFTYPE_AP) ||
	    !(sdata->local->hw.flags & IEEE80211_HW_QUEUE_CONTROL)) {
		sdata->vif.cab_queue = IEEE80211_INVAL_HW_QUEUE;
		return 0;
	}

	if (WARN_ON_ONCE(sdata->vif.cab_queue == IEEE80211_INVAL_HW_QUEUE))
		return -EINVAL;

	if (WARN_ON_ONCE(sdata->vif.cab_queue >= n_queues))
		return -EINVAL;

	return 0;
}

void ieee80211_adjust_monitor_flags(struct ieee80211_sub_if_data *sdata,
				    const int offset)
{
	struct ieee80211_local *local = sdata->local;
	u32 flags = sdata->u.mntr_flags;

#define ADJUST(_f, _s)	do {					\
	if (flags & MONITOR_FLAG_##_f)				\
		local->fif_##_s += offset;			\
	} while (0)

	ADJUST(FCSFAIL, fcsfail);
	ADJUST(PLCPFAIL, plcpfail);
	ADJUST(CONTROL, control);
	ADJUST(CONTROL, pspoll);
	ADJUST(OTHER_BSS, other_bss);

#undef ADJUST
}

static void ieee80211_set_default_queues(struct ieee80211_sub_if_data *sdata)
{
	struct ieee80211_local *local = sdata->local;
	int i;

	for (i = 0; i < IEEE80211_NUM_ACS; i++) {
		if (local->hw.flags & IEEE80211_HW_QUEUE_CONTROL)
			sdata->vif.hw_queue[i] = IEEE80211_INVAL_HW_QUEUE;
		else if (local->hw.queues >= IEEE80211_NUM_ACS)
			sdata->vif.hw_queue[i] = i;
		else
			sdata->vif.hw_queue[i] = 0;
	}
	sdata->vif.cab_queue = IEEE80211_INVAL_HW_QUEUE;
}

static int ieee80211_add_virtual_monitor(struct ieee80211_local *local)
{
	struct ieee80211_sub_if_data *sdata;
	int ret = 0;

	if (!(local->hw.flags & IEEE80211_HW_WANT_MONITOR_VIF))
		return 0;

	mutex_lock(&local->iflist_mtx);

	if (local->monitor_sdata)
		goto out_unlock;

	sdata = kzalloc(sizeof(*sdata) + local->hw.vif_data_size, GFP_KERNEL);
	if (!sdata) {
		ret = -ENOMEM;
		goto out_unlock;
	}

	/* set up data */
	sdata->local = local;
	sdata->vif.type = NL80211_IFTYPE_MONITOR;
	snprintf(sdata->name, IFNAMSIZ, "%s-monitor",
		 wiphy_name(local->hw.wiphy));

	ieee80211_set_default_queues(sdata);

	ret = drv_add_interface(local, sdata);
	if (WARN_ON(ret)) {
		/* ok .. stupid driver, it asked for this! */
		kfree(sdata);
		goto out_unlock;
	}

	ret = ieee80211_check_queues(sdata);
	if (ret) {
		kfree(sdata);
		goto out_unlock;
	}

<<<<<<< HEAD
	ret = ieee80211_vif_use_channel(sdata, local->monitor_channel,
					local->monitor_channel_type,
=======
	ret = ieee80211_vif_use_channel(sdata, &local->monitor_chandef,
>>>>>>> 0751f865
					IEEE80211_CHANCTX_EXCLUSIVE);
	if (ret) {
		drv_remove_interface(local, sdata);
		kfree(sdata);
		goto out_unlock;
	}

	rcu_assign_pointer(local->monitor_sdata, sdata);
 out_unlock:
	mutex_unlock(&local->iflist_mtx);
	return ret;
}

static void ieee80211_del_virtual_monitor(struct ieee80211_local *local)
{
	struct ieee80211_sub_if_data *sdata;

	if (!(local->hw.flags & IEEE80211_HW_WANT_MONITOR_VIF))
		return;

	mutex_lock(&local->iflist_mtx);

	sdata = rcu_dereference_protected(local->monitor_sdata,
					  lockdep_is_held(&local->iflist_mtx));
	if (!sdata)
		goto out_unlock;

	rcu_assign_pointer(local->monitor_sdata, NULL);
	synchronize_net();

	ieee80211_vif_release_channel(sdata);

	drv_remove_interface(local, sdata);

	kfree(sdata);
 out_unlock:
	mutex_unlock(&local->iflist_mtx);
}

/*
 * NOTE: Be very careful when changing this function, it must NOT return
 * an error on interface type changes that have been pre-checked, so most
 * checks should be in ieee80211_check_concurrent_iface.
 */
int ieee80211_do_open(struct wireless_dev *wdev, bool coming_up)
{
	struct ieee80211_sub_if_data *sdata = IEEE80211_WDEV_TO_SUB_IF(wdev);
	struct net_device *dev = wdev->netdev;
	struct ieee80211_local *local = sdata->local;
	struct sta_info *sta;
	u32 changed = 0;
	int res;
	u32 hw_reconf_flags = 0;

	switch (sdata->vif.type) {
	case NL80211_IFTYPE_WDS:
		if (!is_valid_ether_addr(sdata->u.wds.remote_addr))
			return -ENOLINK;
		break;
	case NL80211_IFTYPE_AP_VLAN: {
		struct ieee80211_sub_if_data *master;

		if (!sdata->bss)
			return -ENOLINK;

		list_add(&sdata->u.vlan.list, &sdata->bss->vlans);

		master = container_of(sdata->bss,
				      struct ieee80211_sub_if_data, u.ap);
		sdata->control_port_protocol =
			master->control_port_protocol;
		sdata->control_port_no_encrypt =
			master->control_port_no_encrypt;
		break;
		}
	case NL80211_IFTYPE_AP:
		sdata->bss = &sdata->u.ap;
		break;
	case NL80211_IFTYPE_MESH_POINT:
	case NL80211_IFTYPE_STATION:
	case NL80211_IFTYPE_MONITOR:
	case NL80211_IFTYPE_ADHOC:
	case NL80211_IFTYPE_P2P_DEVICE:
		/* no special treatment */
		break;
	case NL80211_IFTYPE_UNSPECIFIED:
	case NUM_NL80211_IFTYPES:
	case NL80211_IFTYPE_P2P_CLIENT:
	case NL80211_IFTYPE_P2P_GO:
		/* cannot happen */
		WARN_ON(1);
		break;
	}

	if (local->open_count == 0) {
		res = drv_start(local);
		if (res)
			goto err_del_bss;
		if (local->ops->napi_poll)
			napi_enable(&local->napi);
		/* we're brought up, everything changes */
		hw_reconf_flags = ~0;
		ieee80211_led_radio(local, true);
		ieee80211_mod_tpt_led_trig(local,
					   IEEE80211_TPT_LEDTRIG_FL_RADIO, 0);
	}

	/*
	 * Copy the hopefully now-present MAC address to
	 * this interface, if it has the special null one.
	 */
	if (dev && is_zero_ether_addr(dev->dev_addr)) {
		memcpy(dev->dev_addr,
		       local->hw.wiphy->perm_addr,
		       ETH_ALEN);
		memcpy(dev->perm_addr, dev->dev_addr, ETH_ALEN);

		if (!is_valid_ether_addr(dev->dev_addr)) {
			res = -EADDRNOTAVAIL;
			goto err_stop;
		}
	}

	switch (sdata->vif.type) {
	case NL80211_IFTYPE_AP_VLAN:
		/* no need to tell driver, but set carrier */
		if (rtnl_dereference(sdata->bss->beacon))
			netif_carrier_on(dev);
		else
			netif_carrier_off(dev);
		break;
	case NL80211_IFTYPE_MONITOR:
		if (sdata->u.mntr_flags & MONITOR_FLAG_COOK_FRAMES) {
			local->cooked_mntrs++;
			break;
		}

		if (local->monitors == 0 && local->open_count == 0) {
			res = ieee80211_add_virtual_monitor(local);
			if (res)
				goto err_stop;
		}

		/* must be before the call to ieee80211_configure_filter */
		local->monitors++;
		if (local->monitors == 1) {
			local->hw.conf.flags |= IEEE80211_CONF_MONITOR;
			hw_reconf_flags |= IEEE80211_CONF_CHANGE_MONITOR;
		}

		ieee80211_adjust_monitor_flags(sdata, 1);
		ieee80211_configure_filter(local);

		netif_carrier_on(dev);
		break;
	default:
		if (coming_up) {
			ieee80211_del_virtual_monitor(local);

			res = drv_add_interface(local, sdata);
			if (res)
				goto err_stop;
			res = ieee80211_check_queues(sdata);
			if (res)
				goto err_del_interface;
		}

		if (sdata->vif.type == NL80211_IFTYPE_AP) {
			local->fif_pspoll++;
			local->fif_probe_req++;

			ieee80211_configure_filter(local);
		} else if (sdata->vif.type == NL80211_IFTYPE_ADHOC) {
			local->fif_probe_req++;
		}

		if (sdata->vif.type != NL80211_IFTYPE_P2P_DEVICE)
			changed |= ieee80211_reset_erp_info(sdata);
		ieee80211_bss_info_change_notify(sdata, changed);

		switch (sdata->vif.type) {
		case NL80211_IFTYPE_STATION:
		case NL80211_IFTYPE_ADHOC:
		case NL80211_IFTYPE_AP:
		case NL80211_IFTYPE_MESH_POINT:
			netif_carrier_off(dev);
			break;
		case NL80211_IFTYPE_WDS:
		case NL80211_IFTYPE_P2P_DEVICE:
			break;
		default:
			netif_carrier_on(dev);
		}

		/*
		 * set default queue parameters so drivers don't
		 * need to initialise the hardware if the hardware
		 * doesn't start up with sane defaults
		 */
		ieee80211_set_wmm_default(sdata, true);
	}

	set_bit(SDATA_STATE_RUNNING, &sdata->state);

	if (sdata->vif.type == NL80211_IFTYPE_WDS) {
		/* Create STA entry for the WDS peer */
		sta = sta_info_alloc(sdata, sdata->u.wds.remote_addr,
				     GFP_KERNEL);
		if (!sta) {
			res = -ENOMEM;
			goto err_del_interface;
		}

		sta_info_pre_move_state(sta, IEEE80211_STA_AUTH);
		sta_info_pre_move_state(sta, IEEE80211_STA_ASSOC);
		sta_info_pre_move_state(sta, IEEE80211_STA_AUTHORIZED);

		res = sta_info_insert(sta);
		if (res) {
			/* STA has been freed */
			goto err_del_interface;
		}

		rate_control_rate_init(sta);
		netif_carrier_on(dev);
	} else if (sdata->vif.type == NL80211_IFTYPE_P2P_DEVICE) {
		rcu_assign_pointer(local->p2p_sdata, sdata);
	}

	/*
	 * set_multicast_list will be invoked by the networking core
	 * which will check whether any increments here were done in
	 * error and sync them down to the hardware as filter flags.
	 */
	if (sdata->flags & IEEE80211_SDATA_ALLMULTI)
		atomic_inc(&local->iff_allmultis);

	if (sdata->flags & IEEE80211_SDATA_PROMISC)
		atomic_inc(&local->iff_promiscs);

	mutex_lock(&local->mtx);
	hw_reconf_flags |= __ieee80211_recalc_idle(local);
	mutex_unlock(&local->mtx);

	if (coming_up)
		local->open_count++;

	if (hw_reconf_flags)
		ieee80211_hw_config(local, hw_reconf_flags);

	ieee80211_recalc_ps(local, -1);

	if (dev)
		netif_tx_start_all_queues(dev);

	return 0;
 err_del_interface:
	drv_remove_interface(local, sdata);
 err_stop:
	if (!local->open_count)
		drv_stop(local);
 err_del_bss:
	sdata->bss = NULL;
	if (sdata->vif.type == NL80211_IFTYPE_AP_VLAN)
		list_del(&sdata->u.vlan.list);
	/* might already be clear but that doesn't matter */
	clear_bit(SDATA_STATE_RUNNING, &sdata->state);
	return res;
}

static int ieee80211_open(struct net_device *dev)
{
	struct ieee80211_sub_if_data *sdata = IEEE80211_DEV_TO_SUB_IF(dev);
	int err;

	/* fail early if user set an invalid address */
	if (!is_valid_ether_addr(dev->dev_addr))
		return -EADDRNOTAVAIL;

	err = ieee80211_check_concurrent_iface(sdata, sdata->vif.type);
	if (err)
		return err;

	return ieee80211_do_open(&sdata->wdev, true);
}

static void ieee80211_do_stop(struct ieee80211_sub_if_data *sdata,
			      bool going_down)
{
	struct ieee80211_local *local = sdata->local;
	unsigned long flags;
	struct sk_buff *skb, *tmp;
	u32 hw_reconf_flags = 0;
	int i;

	clear_bit(SDATA_STATE_RUNNING, &sdata->state);

	if (rcu_access_pointer(local->scan_sdata) == sdata)
		ieee80211_scan_cancel(local);

	/*
	 * Stop TX on this interface first.
	 */
	if (sdata->dev)
		netif_tx_stop_all_queues(sdata->dev);

	ieee80211_roc_purge(sdata);

	/*
	 * Remove all stations associated with this interface.
	 *
	 * This must be done before calling ops->remove_interface()
	 * because otherwise we can later invoke ops->sta_notify()
	 * whenever the STAs are removed, and that invalidates driver
	 * assumptions about always getting a vif pointer that is valid
	 * (because if we remove a STA after ops->remove_interface()
	 * the driver will have removed the vif info already!)
	 *
	 * This is relevant only in AP, WDS and mesh modes, since in
	 * all other modes we've already removed all stations when
	 * disconnecting etc.
	 */
	sta_info_flush(local, sdata);

	/*
	 * Don't count this interface for promisc/allmulti while it
	 * is down. dev_mc_unsync() will invoke set_multicast_list
	 * on the master interface which will sync these down to the
	 * hardware as filter flags.
	 */
	if (sdata->flags & IEEE80211_SDATA_ALLMULTI)
		atomic_dec(&local->iff_allmultis);

	if (sdata->flags & IEEE80211_SDATA_PROMISC)
		atomic_dec(&local->iff_promiscs);

	if (sdata->vif.type == NL80211_IFTYPE_AP) {
		local->fif_pspoll--;
		local->fif_probe_req--;
	} else if (sdata->vif.type == NL80211_IFTYPE_ADHOC) {
		local->fif_probe_req--;
	}

	if (sdata->dev) {
		netif_addr_lock_bh(sdata->dev);
		spin_lock_bh(&local->filter_lock);
		__hw_addr_unsync(&local->mc_list, &sdata->dev->mc,
				 sdata->dev->addr_len);
		spin_unlock_bh(&local->filter_lock);
		netif_addr_unlock_bh(sdata->dev);

		ieee80211_configure_filter(local);
	}

	del_timer_sync(&local->dynamic_ps_timer);
	cancel_work_sync(&local->dynamic_ps_enable_work);

	cancel_work_sync(&sdata->recalc_smps);

	/* APs need special treatment */
	if (sdata->vif.type == NL80211_IFTYPE_AP) {
		struct ieee80211_sub_if_data *vlan, *tmpsdata;

		/* down all dependent devices, that is VLANs */
		list_for_each_entry_safe(vlan, tmpsdata, &sdata->u.ap.vlans,
					 u.vlan.list)
			dev_close(vlan->dev);
		WARN_ON(!list_empty(&sdata->u.ap.vlans));
<<<<<<< HEAD

		/* free all potentially still buffered bcast frames */
		local->total_ps_buffered -= skb_queue_len(&sdata->u.ap.ps.bc_buf);
		skb_queue_purge(&sdata->u.ap.ps.bc_buf);
=======
>>>>>>> 0751f865
	} else if (sdata->vif.type == NL80211_IFTYPE_STATION) {
		ieee80211_mgd_stop(sdata);
	}

	if (going_down)
		local->open_count--;

	switch (sdata->vif.type) {
	case NL80211_IFTYPE_AP_VLAN:
		list_del(&sdata->u.vlan.list);
		/* no need to tell driver */
		break;
	case NL80211_IFTYPE_MONITOR:
		if (sdata->u.mntr_flags & MONITOR_FLAG_COOK_FRAMES) {
			local->cooked_mntrs--;
			break;
		}

		local->monitors--;
		if (local->monitors == 0) {
			local->hw.conf.flags &= ~IEEE80211_CONF_MONITOR;
			hw_reconf_flags |= IEEE80211_CONF_CHANGE_MONITOR;
			ieee80211_del_virtual_monitor(local);
		}

		ieee80211_adjust_monitor_flags(sdata, -1);
		ieee80211_configure_filter(local);
		break;
	case NL80211_IFTYPE_P2P_DEVICE:
		/* relies on synchronize_rcu() below */
		rcu_assign_pointer(local->p2p_sdata, NULL);
		/* fall through */
	default:
		flush_work(&sdata->work);
		/*
		 * When we get here, the interface is marked down.
		 * Call rcu_barrier() to wait both for the RX path
		 * should it be using the interface and enqueuing
		 * frames at this very time on another CPU, and
		 * for the sta free call_rcu callbacks.
		 */
		rcu_barrier();

		/*
		 * free_sta_rcu() enqueues a work for the actual
		 * sta cleanup, so we need to flush it while
		 * sdata is still valid.
		 */
		flush_workqueue(local->workqueue);

		skb_queue_purge(&sdata->skb_queue);

		/*
		 * Free all remaining keys, there shouldn't be any,
		 * except maybe group keys in AP more or WDS?
		 */
		ieee80211_free_keys(sdata);

		if (going_down)
			drv_remove_interface(local, sdata);
	}

	sdata->bss = NULL;

	mutex_lock(&local->mtx);
	hw_reconf_flags |= __ieee80211_recalc_idle(local);
	mutex_unlock(&local->mtx);

	ieee80211_recalc_ps(local, -1);

	if (local->open_count == 0) {
		if (local->ops->napi_poll)
			napi_disable(&local->napi);
		ieee80211_clear_tx_pending(local);
		ieee80211_stop_device(local);

		/* no reconfiguring after stop! */
		hw_reconf_flags = 0;
	}

	/* do after stop to avoid reconfiguring when we stop anyway */
	if (hw_reconf_flags)
		ieee80211_hw_config(local, hw_reconf_flags);

	spin_lock_irqsave(&local->queue_stop_reason_lock, flags);
	for (i = 0; i < IEEE80211_MAX_QUEUES; i++) {
		skb_queue_walk_safe(&local->pending[i], skb, tmp) {
			struct ieee80211_tx_info *info = IEEE80211_SKB_CB(skb);
			if (info->control.vif == &sdata->vif) {
				__skb_unlink(skb, &local->pending[i]);
				ieee80211_free_txskb(&local->hw, skb);
			}
		}
	}
	spin_unlock_irqrestore(&local->queue_stop_reason_lock, flags);

	if (local->monitors == local->open_count && local->monitors > 0)
		ieee80211_add_virtual_monitor(local);
}

static int ieee80211_stop(struct net_device *dev)
{
	struct ieee80211_sub_if_data *sdata = IEEE80211_DEV_TO_SUB_IF(dev);

	ieee80211_do_stop(sdata, true);

	return 0;
}

static void ieee80211_set_multicast_list(struct net_device *dev)
{
	struct ieee80211_sub_if_data *sdata = IEEE80211_DEV_TO_SUB_IF(dev);
	struct ieee80211_local *local = sdata->local;
	int allmulti, promisc, sdata_allmulti, sdata_promisc;

	allmulti = !!(dev->flags & IFF_ALLMULTI);
	promisc = !!(dev->flags & IFF_PROMISC);
	sdata_allmulti = !!(sdata->flags & IEEE80211_SDATA_ALLMULTI);
	sdata_promisc = !!(sdata->flags & IEEE80211_SDATA_PROMISC);

	if (allmulti != sdata_allmulti) {
		if (dev->flags & IFF_ALLMULTI)
			atomic_inc(&local->iff_allmultis);
		else
			atomic_dec(&local->iff_allmultis);
		sdata->flags ^= IEEE80211_SDATA_ALLMULTI;
	}

	if (promisc != sdata_promisc) {
		if (dev->flags & IFF_PROMISC)
			atomic_inc(&local->iff_promiscs);
		else
			atomic_dec(&local->iff_promiscs);
		sdata->flags ^= IEEE80211_SDATA_PROMISC;
	}
	spin_lock_bh(&local->filter_lock);
	__hw_addr_sync(&local->mc_list, &dev->mc, dev->addr_len);
	spin_unlock_bh(&local->filter_lock);
	ieee80211_queue_work(&local->hw, &local->reconfig_filter);
}

/*
 * Called when the netdev is removed or, by the code below, before
 * the interface type changes.
 */
static void ieee80211_teardown_sdata(struct ieee80211_sub_if_data *sdata)
{
	struct ieee80211_local *local = sdata->local;
	int flushed;
	int i;

	/* free extra data */
	ieee80211_free_keys(sdata);

	ieee80211_debugfs_remove_netdev(sdata);

	for (i = 0; i < IEEE80211_FRAGMENT_MAX; i++)
		__skb_queue_purge(&sdata->fragments[i].skb_list);
	sdata->fragment_next = 0;

	if (ieee80211_vif_is_mesh(&sdata->vif))
		mesh_rmc_free(sdata);

	flushed = sta_info_flush(local, sdata);
	WARN_ON(flushed);
}

static void ieee80211_uninit(struct net_device *dev)
{
	ieee80211_teardown_sdata(IEEE80211_DEV_TO_SUB_IF(dev));
}

static u16 ieee80211_netdev_select_queue(struct net_device *dev,
					 struct sk_buff *skb)
{
	return ieee80211_select_queue(IEEE80211_DEV_TO_SUB_IF(dev), skb);
}

static const struct net_device_ops ieee80211_dataif_ops = {
	.ndo_open		= ieee80211_open,
	.ndo_stop		= ieee80211_stop,
	.ndo_uninit		= ieee80211_uninit,
	.ndo_start_xmit		= ieee80211_subif_start_xmit,
	.ndo_set_rx_mode	= ieee80211_set_multicast_list,
	.ndo_change_mtu 	= ieee80211_change_mtu,
	.ndo_set_mac_address 	= ieee80211_change_mac,
	.ndo_select_queue	= ieee80211_netdev_select_queue,
};

static u16 ieee80211_monitor_select_queue(struct net_device *dev,
					  struct sk_buff *skb)
{
	struct ieee80211_sub_if_data *sdata = IEEE80211_DEV_TO_SUB_IF(dev);
	struct ieee80211_local *local = sdata->local;
	struct ieee80211_hdr *hdr;
	struct ieee80211_radiotap_header *rtap = (void *)skb->data;

	if (local->hw.queues < IEEE80211_NUM_ACS)
		return 0;

	if (skb->len < 4 ||
	    skb->len < le16_to_cpu(rtap->it_len) + 2 /* frame control */)
		return 0; /* doesn't matter, frame will be dropped */

	hdr = (void *)((u8 *)skb->data + le16_to_cpu(rtap->it_len));

	return ieee80211_select_queue_80211(sdata, skb, hdr);
}

static const struct net_device_ops ieee80211_monitorif_ops = {
	.ndo_open		= ieee80211_open,
	.ndo_stop		= ieee80211_stop,
	.ndo_uninit		= ieee80211_uninit,
	.ndo_start_xmit		= ieee80211_monitor_start_xmit,
	.ndo_set_rx_mode	= ieee80211_set_multicast_list,
	.ndo_change_mtu 	= ieee80211_change_mtu,
	.ndo_set_mac_address 	= eth_mac_addr,
	.ndo_select_queue	= ieee80211_monitor_select_queue,
};

static void ieee80211_if_setup(struct net_device *dev)
{
	ether_setup(dev);
	dev->priv_flags &= ~IFF_TX_SKB_SHARING;
	dev->netdev_ops = &ieee80211_dataif_ops;
	dev->destructor = free_netdev;
}

static void ieee80211_iface_work(struct work_struct *work)
{
	struct ieee80211_sub_if_data *sdata =
		container_of(work, struct ieee80211_sub_if_data, work);
	struct ieee80211_local *local = sdata->local;
	struct sk_buff *skb;
	struct sta_info *sta;
	struct ieee80211_ra_tid *ra_tid;

	if (!ieee80211_sdata_running(sdata))
		return;

	if (local->scanning)
		return;

	/*
	 * ieee80211_queue_work() should have picked up most cases,
	 * here we'll pick the rest.
	 */
	if (WARN(local->suspended,
		 "interface work scheduled while going to suspend\n"))
		return;

	/* first process frames */
	while ((skb = skb_dequeue(&sdata->skb_queue))) {
		struct ieee80211_mgmt *mgmt = (void *)skb->data;

		if (skb->pkt_type == IEEE80211_SDATA_QUEUE_AGG_START) {
			ra_tid = (void *)&skb->cb;
			ieee80211_start_tx_ba_cb(&sdata->vif, ra_tid->ra,
						 ra_tid->tid);
		} else if (skb->pkt_type == IEEE80211_SDATA_QUEUE_AGG_STOP) {
			ra_tid = (void *)&skb->cb;
			ieee80211_stop_tx_ba_cb(&sdata->vif, ra_tid->ra,
						ra_tid->tid);
		} else if (ieee80211_is_action(mgmt->frame_control) &&
			   mgmt->u.action.category == WLAN_CATEGORY_BACK) {
			int len = skb->len;

			mutex_lock(&local->sta_mtx);
			sta = sta_info_get_bss(sdata, mgmt->sa);
			if (sta) {
				switch (mgmt->u.action.u.addba_req.action_code) {
				case WLAN_ACTION_ADDBA_REQ:
					ieee80211_process_addba_request(
							local, sta, mgmt, len);
					break;
				case WLAN_ACTION_ADDBA_RESP:
					ieee80211_process_addba_resp(local, sta,
								     mgmt, len);
					break;
				case WLAN_ACTION_DELBA:
					ieee80211_process_delba(sdata, sta,
								mgmt, len);
					break;
				default:
					WARN_ON(1);
					break;
				}
			}
			mutex_unlock(&local->sta_mtx);
		} else if (ieee80211_is_data_qos(mgmt->frame_control)) {
			struct ieee80211_hdr *hdr = (void *)mgmt;
			/*
			 * So the frame isn't mgmt, but frame_control
			 * is at the right place anyway, of course, so
			 * the if statement is correct.
			 *
			 * Warn if we have other data frame types here,
			 * they must not get here.
			 */
			WARN_ON(hdr->frame_control &
					cpu_to_le16(IEEE80211_STYPE_NULLFUNC));
			WARN_ON(!(hdr->seq_ctrl &
					cpu_to_le16(IEEE80211_SCTL_FRAG)));
			/*
			 * This was a fragment of a frame, received while
			 * a block-ack session was active. That cannot be
			 * right, so terminate the session.
			 */
			mutex_lock(&local->sta_mtx);
			sta = sta_info_get_bss(sdata, mgmt->sa);
			if (sta) {
				u16 tid = *ieee80211_get_qos_ctl(hdr) &
						IEEE80211_QOS_CTL_TID_MASK;

				__ieee80211_stop_rx_ba_session(
					sta, tid, WLAN_BACK_RECIPIENT,
					WLAN_REASON_QSTA_REQUIRE_SETUP,
					true);
			}
			mutex_unlock(&local->sta_mtx);
		} else switch (sdata->vif.type) {
		case NL80211_IFTYPE_STATION:
			ieee80211_sta_rx_queued_mgmt(sdata, skb);
			break;
		case NL80211_IFTYPE_ADHOC:
			ieee80211_ibss_rx_queued_mgmt(sdata, skb);
			break;
		case NL80211_IFTYPE_MESH_POINT:
			if (!ieee80211_vif_is_mesh(&sdata->vif))
				break;
			ieee80211_mesh_rx_queued_mgmt(sdata, skb);
			break;
		default:
			WARN(1, "frame for unexpected interface type");
			break;
		}

		kfree_skb(skb);
	}

	/* then other type-dependent work */
	switch (sdata->vif.type) {
	case NL80211_IFTYPE_STATION:
		ieee80211_sta_work(sdata);
		break;
	case NL80211_IFTYPE_ADHOC:
		ieee80211_ibss_work(sdata);
		break;
	case NL80211_IFTYPE_MESH_POINT:
		if (!ieee80211_vif_is_mesh(&sdata->vif))
			break;
		ieee80211_mesh_work(sdata);
		break;
	default:
		break;
	}
}

static void ieee80211_recalc_smps_work(struct work_struct *work)
{
	struct ieee80211_sub_if_data *sdata =
		container_of(work, struct ieee80211_sub_if_data, recalc_smps);

	ieee80211_recalc_smps(sdata);
}

/*
 * Helper function to initialise an interface to a specific type.
 */
static void ieee80211_setup_sdata(struct ieee80211_sub_if_data *sdata,
				  enum nl80211_iftype type)
{
	/* clear type-dependent union */
	memset(&sdata->u, 0, sizeof(sdata->u));

	/* and set some type-dependent values */
	sdata->vif.type = type;
	sdata->vif.p2p = false;
	sdata->wdev.iftype = type;

	sdata->control_port_protocol = cpu_to_be16(ETH_P_PAE);
	sdata->control_port_no_encrypt = false;

	sdata->noack_map = 0;

	/* only monitor/p2p-device differ */
	if (sdata->dev) {
		sdata->dev->netdev_ops = &ieee80211_dataif_ops;
		sdata->dev->type = ARPHRD_ETHER;
	}

	skb_queue_head_init(&sdata->skb_queue);
	INIT_WORK(&sdata->work, ieee80211_iface_work);
	INIT_WORK(&sdata->recalc_smps, ieee80211_recalc_smps_work);

	switch (type) {
	case NL80211_IFTYPE_P2P_GO:
		type = NL80211_IFTYPE_AP;
		sdata->vif.type = type;
		sdata->vif.p2p = true;
		/* fall through */
	case NL80211_IFTYPE_AP:
		skb_queue_head_init(&sdata->u.ap.ps.bc_buf);
		INIT_LIST_HEAD(&sdata->u.ap.vlans);
		break;
	case NL80211_IFTYPE_P2P_CLIENT:
		type = NL80211_IFTYPE_STATION;
		sdata->vif.type = type;
		sdata->vif.p2p = true;
		/* fall through */
	case NL80211_IFTYPE_STATION:
		ieee80211_sta_setup_sdata(sdata);
		break;
	case NL80211_IFTYPE_ADHOC:
		ieee80211_ibss_setup_sdata(sdata);
		break;
	case NL80211_IFTYPE_MESH_POINT:
		if (ieee80211_vif_is_mesh(&sdata->vif))
			ieee80211_mesh_init_sdata(sdata);
		break;
	case NL80211_IFTYPE_MONITOR:
		sdata->dev->type = ARPHRD_IEEE80211_RADIOTAP;
		sdata->dev->netdev_ops = &ieee80211_monitorif_ops;
		sdata->u.mntr_flags = MONITOR_FLAG_CONTROL |
				      MONITOR_FLAG_OTHER_BSS;
		break;
	case NL80211_IFTYPE_WDS:
	case NL80211_IFTYPE_AP_VLAN:
	case NL80211_IFTYPE_P2P_DEVICE:
		break;
	case NL80211_IFTYPE_UNSPECIFIED:
	case NUM_NL80211_IFTYPES:
		BUG();
		break;
	}

	ieee80211_debugfs_add_netdev(sdata);
}

static int ieee80211_runtime_change_iftype(struct ieee80211_sub_if_data *sdata,
					   enum nl80211_iftype type)
{
	struct ieee80211_local *local = sdata->local;
	int ret, err;
	enum nl80211_iftype internal_type = type;
	bool p2p = false;

	ASSERT_RTNL();

	if (!local->ops->change_interface)
		return -EBUSY;

	switch (sdata->vif.type) {
	case NL80211_IFTYPE_AP:
	case NL80211_IFTYPE_STATION:
	case NL80211_IFTYPE_ADHOC:
		/*
		 * Could maybe also all others here?
		 * Just not sure how that interacts
		 * with the RX/config path e.g. for
		 * mesh.
		 */
		break;
	default:
		return -EBUSY;
	}

	switch (type) {
	case NL80211_IFTYPE_AP:
	case NL80211_IFTYPE_STATION:
	case NL80211_IFTYPE_ADHOC:
		/*
		 * Could probably support everything
		 * but WDS here (WDS do_open can fail
		 * under memory pressure, which this
		 * code isn't prepared to handle).
		 */
		break;
	case NL80211_IFTYPE_P2P_CLIENT:
		p2p = true;
		internal_type = NL80211_IFTYPE_STATION;
		break;
	case NL80211_IFTYPE_P2P_GO:
		p2p = true;
		internal_type = NL80211_IFTYPE_AP;
		break;
	default:
		return -EBUSY;
	}

	ret = ieee80211_check_concurrent_iface(sdata, internal_type);
	if (ret)
		return ret;

	ieee80211_do_stop(sdata, false);

	ieee80211_teardown_sdata(sdata);

	ret = drv_change_interface(local, sdata, internal_type, p2p);
	if (ret)
		type = sdata->vif.type;

	/*
	 * Ignore return value here, there's not much we can do since
	 * the driver changed the interface type internally already.
	 * The warnings will hopefully make driver authors fix it :-)
	 */
	ieee80211_check_queues(sdata);

	ieee80211_setup_sdata(sdata, type);

	err = ieee80211_do_open(&sdata->wdev, false);
	WARN(err, "type change: do_open returned %d", err);

	return ret;
}

int ieee80211_if_change_type(struct ieee80211_sub_if_data *sdata,
			     enum nl80211_iftype type)
{
	int ret;

	ASSERT_RTNL();

	if (type == ieee80211_vif_type_p2p(&sdata->vif))
		return 0;

	if (ieee80211_sdata_running(sdata)) {
		ret = ieee80211_runtime_change_iftype(sdata, type);
		if (ret)
			return ret;
	} else {
		/* Purge and reset type-dependent state. */
		ieee80211_teardown_sdata(sdata);
		ieee80211_setup_sdata(sdata, type);
	}

	/* reset some values that shouldn't be kept across type changes */
	sdata->drop_unencrypted = 0;
	if (type == NL80211_IFTYPE_STATION)
		sdata->u.mgd.use_4addr = false;

	return 0;
}

static void ieee80211_assign_perm_addr(struct ieee80211_local *local,
				       u8 *perm_addr, enum nl80211_iftype type)
{
	struct ieee80211_sub_if_data *sdata;
	u64 mask, start, addr, val, inc;
	u8 *m;
	u8 tmp_addr[ETH_ALEN];
	int i;

	/* default ... something at least */
	memcpy(perm_addr, local->hw.wiphy->perm_addr, ETH_ALEN);

	if (is_zero_ether_addr(local->hw.wiphy->addr_mask) &&
	    local->hw.wiphy->n_addresses <= 1)
		return;

	mutex_lock(&local->iflist_mtx);

	switch (type) {
	case NL80211_IFTYPE_MONITOR:
		/* doesn't matter */
		break;
	case NL80211_IFTYPE_WDS:
	case NL80211_IFTYPE_AP_VLAN:
		/* match up with an AP interface */
		list_for_each_entry(sdata, &local->interfaces, list) {
			if (sdata->vif.type != NL80211_IFTYPE_AP)
				continue;
			memcpy(perm_addr, sdata->vif.addr, ETH_ALEN);
			break;
		}
		/* keep default if no AP interface present */
		break;
	case NL80211_IFTYPE_P2P_CLIENT:
	case NL80211_IFTYPE_P2P_GO:
		if (local->hw.flags & IEEE80211_HW_P2P_DEV_ADDR_FOR_INTF) {
			list_for_each_entry(sdata, &local->interfaces, list) {
				if (sdata->vif.type != NL80211_IFTYPE_P2P_DEVICE)
					continue;
				if (!ieee80211_sdata_running(sdata))
					continue;
				memcpy(perm_addr, sdata->vif.addr, ETH_ALEN);
				goto out_unlock;
			}
		}
		/* otherwise fall through */
	default:
		/* assign a new address if possible -- try n_addresses first */
		for (i = 0; i < local->hw.wiphy->n_addresses; i++) {
			bool used = false;

			list_for_each_entry(sdata, &local->interfaces, list) {
				if (memcmp(local->hw.wiphy->addresses[i].addr,
					   sdata->vif.addr, ETH_ALEN) == 0) {
					used = true;
					break;
				}
			}

			if (!used) {
				memcpy(perm_addr,
				       local->hw.wiphy->addresses[i].addr,
				       ETH_ALEN);
				break;
			}
		}

		/* try mask if available */
		if (is_zero_ether_addr(local->hw.wiphy->addr_mask))
			break;

		m = local->hw.wiphy->addr_mask;
		mask =	((u64)m[0] << 5*8) | ((u64)m[1] << 4*8) |
			((u64)m[2] << 3*8) | ((u64)m[3] << 2*8) |
			((u64)m[4] << 1*8) | ((u64)m[5] << 0*8);

		if (__ffs64(mask) + hweight64(mask) != fls64(mask)) {
			/* not a contiguous mask ... not handled now! */
			pr_info("not contiguous\n");
			break;
		}

		m = local->hw.wiphy->perm_addr;
		start = ((u64)m[0] << 5*8) | ((u64)m[1] << 4*8) |
			((u64)m[2] << 3*8) | ((u64)m[3] << 2*8) |
			((u64)m[4] << 1*8) | ((u64)m[5] << 0*8);

		inc = 1ULL<<__ffs64(mask);
		val = (start & mask);
		addr = (start & ~mask) | (val & mask);
		do {
			bool used = false;

			tmp_addr[5] = addr >> 0*8;
			tmp_addr[4] = addr >> 1*8;
			tmp_addr[3] = addr >> 2*8;
			tmp_addr[2] = addr >> 3*8;
			tmp_addr[1] = addr >> 4*8;
			tmp_addr[0] = addr >> 5*8;

			val += inc;

			list_for_each_entry(sdata, &local->interfaces, list) {
				if (memcmp(tmp_addr, sdata->vif.addr,
							ETH_ALEN) == 0) {
					used = true;
					break;
				}
			}

			if (!used) {
				memcpy(perm_addr, tmp_addr, ETH_ALEN);
				break;
			}
			addr = (start & ~mask) | (val & mask);
		} while (addr != start);

		break;
	}

 out_unlock:
	mutex_unlock(&local->iflist_mtx);
}

int ieee80211_if_add(struct ieee80211_local *local, const char *name,
		     struct wireless_dev **new_wdev, enum nl80211_iftype type,
		     struct vif_params *params)
{
	struct net_device *ndev = NULL;
	struct ieee80211_sub_if_data *sdata = NULL;
	int ret, i;
	int txqs = 1;

	ASSERT_RTNL();

	if (type == NL80211_IFTYPE_P2P_DEVICE) {
		struct wireless_dev *wdev;

		sdata = kzalloc(sizeof(*sdata) + local->hw.vif_data_size,
				GFP_KERNEL);
		if (!sdata)
			return -ENOMEM;
		wdev = &sdata->wdev;

		sdata->dev = NULL;
		strlcpy(sdata->name, name, IFNAMSIZ);
		ieee80211_assign_perm_addr(local, wdev->address, type);
		memcpy(sdata->vif.addr, wdev->address, ETH_ALEN);
	} else {
		if (local->hw.queues >= IEEE80211_NUM_ACS)
			txqs = IEEE80211_NUM_ACS;

		ndev = alloc_netdev_mqs(sizeof(*sdata) +
					local->hw.vif_data_size,
					name, ieee80211_if_setup, txqs, 1);
		if (!ndev)
			return -ENOMEM;
		dev_net_set(ndev, wiphy_net(local->hw.wiphy));

		ndev->needed_headroom = local->tx_headroom +
					4*6 /* four MAC addresses */
					+ 2 + 2 + 2 + 2 /* ctl, dur, seq, qos */
					+ 6 /* mesh */
					+ 8 /* rfc1042/bridge tunnel */
					- ETH_HLEN /* ethernet hard_header_len */
					+ IEEE80211_ENCRYPT_HEADROOM;
		ndev->needed_tailroom = IEEE80211_ENCRYPT_TAILROOM;

		ret = dev_alloc_name(ndev, ndev->name);
		if (ret < 0) {
			free_netdev(ndev);
			return ret;
		}

		ieee80211_assign_perm_addr(local, ndev->perm_addr, type);
		memcpy(ndev->dev_addr, ndev->perm_addr, ETH_ALEN);
		SET_NETDEV_DEV(ndev, wiphy_dev(local->hw.wiphy));

		/* don't use IEEE80211_DEV_TO_SUB_IF -- it checks too much */
		sdata = netdev_priv(ndev);
		ndev->ieee80211_ptr = &sdata->wdev;
		memcpy(sdata->vif.addr, ndev->dev_addr, ETH_ALEN);
		memcpy(sdata->name, ndev->name, IFNAMSIZ);

		sdata->dev = ndev;
	}

	/* initialise type-independent data */
	sdata->wdev.wiphy = local->hw.wiphy;
	sdata->local = local;
#ifdef CONFIG_INET
	sdata->arp_filter_state = true;
#endif

	for (i = 0; i < IEEE80211_FRAGMENT_MAX; i++)
		skb_queue_head_init(&sdata->fragments[i].skb_list);

	INIT_LIST_HEAD(&sdata->key_list);

	for (i = 0; i < IEEE80211_NUM_BANDS; i++) {
		struct ieee80211_supported_band *sband;
		sband = local->hw.wiphy->bands[i];
		sdata->rc_rateidx_mask[i] =
			sband ? (1 << sband->n_bitrates) - 1 : 0;
		if (sband)
			memcpy(sdata->rc_rateidx_mcs_mask[i],
			       sband->ht_cap.mcs.rx_mask,
			       sizeof(sdata->rc_rateidx_mcs_mask[i]));
		else
			memset(sdata->rc_rateidx_mcs_mask[i], 0,
			       sizeof(sdata->rc_rateidx_mcs_mask[i]));
	}

	ieee80211_set_default_queues(sdata);

	sdata->ap_power_level = IEEE80211_UNSET_POWER_LEVEL;
	sdata->user_power_level = local->user_power_level;

	/* setup type-dependent data */
	ieee80211_setup_sdata(sdata, type);

	if (ndev) {
		if (params) {
			ndev->ieee80211_ptr->use_4addr = params->use_4addr;
			if (type == NL80211_IFTYPE_STATION)
				sdata->u.mgd.use_4addr = params->use_4addr;
		}

		ndev->features |= local->hw.netdev_features;

		ret = register_netdevice(ndev);
		if (ret) {
			free_netdev(ndev);
			return ret;
		}
	}

	mutex_lock(&local->iflist_mtx);
	list_add_tail_rcu(&sdata->list, &local->interfaces);
	mutex_unlock(&local->iflist_mtx);

	if (new_wdev)
		*new_wdev = &sdata->wdev;

	return 0;
}

void ieee80211_if_remove(struct ieee80211_sub_if_data *sdata)
{
	ASSERT_RTNL();

	mutex_lock(&sdata->local->iflist_mtx);
	list_del_rcu(&sdata->list);
	mutex_unlock(&sdata->local->iflist_mtx);

	synchronize_rcu();

	if (sdata->dev) {
		unregister_netdevice(sdata->dev);
	} else {
		cfg80211_unregister_wdev(&sdata->wdev);
		kfree(sdata);
	}
}

void ieee80211_sdata_stop(struct ieee80211_sub_if_data *sdata)
{
	if (WARN_ON_ONCE(!test_bit(SDATA_STATE_RUNNING, &sdata->state)))
		return;
	ieee80211_do_stop(sdata, true);
	ieee80211_teardown_sdata(sdata);
}

/*
 * Remove all interfaces, may only be called at hardware unregistration
 * time because it doesn't do RCU-safe list removals.
 */
void ieee80211_remove_interfaces(struct ieee80211_local *local)
{
	struct ieee80211_sub_if_data *sdata, *tmp;
	LIST_HEAD(unreg_list);
	LIST_HEAD(wdev_list);

	ASSERT_RTNL();

	mutex_lock(&local->iflist_mtx);
	list_for_each_entry_safe(sdata, tmp, &local->interfaces, list) {
		list_del(&sdata->list);

		if (sdata->dev)
			unregister_netdevice_queue(sdata->dev, &unreg_list);
		else
			list_add(&sdata->list, &wdev_list);
	}
	mutex_unlock(&local->iflist_mtx);
	unregister_netdevice_many(&unreg_list);
	list_del(&unreg_list);

	list_for_each_entry_safe(sdata, tmp, &wdev_list, list) {
		list_del(&sdata->list);
		cfg80211_unregister_wdev(&sdata->wdev);
		kfree(sdata);
	}
}

static int netdev_notify(struct notifier_block *nb,
			 unsigned long state,
			 void *ndev)
{
	struct net_device *dev = ndev;
	struct ieee80211_sub_if_data *sdata;

	if (state != NETDEV_CHANGENAME)
		return 0;

	if (!dev->ieee80211_ptr || !dev->ieee80211_ptr->wiphy)
		return 0;

	if (dev->ieee80211_ptr->wiphy->privid != mac80211_wiphy_privid)
		return 0;

	sdata = IEEE80211_DEV_TO_SUB_IF(dev);

	memcpy(sdata->name, dev->name, IFNAMSIZ);

	ieee80211_debugfs_rename_netdev(sdata);
	return 0;
}

static struct notifier_block mac80211_netdev_notifier = {
	.notifier_call = netdev_notify,
};

int ieee80211_iface_init(void)
{
	return register_netdevice_notifier(&mac80211_netdev_notifier);
}

void ieee80211_iface_exit(void)
{
	unregister_netdevice_notifier(&mac80211_netdev_notifier);
}<|MERGE_RESOLUTION|>--- conflicted
+++ resolved
@@ -415,12 +415,7 @@
 		goto out_unlock;
 	}
 
-<<<<<<< HEAD
-	ret = ieee80211_vif_use_channel(sdata, local->monitor_channel,
-					local->monitor_channel_type,
-=======
 	ret = ieee80211_vif_use_channel(sdata, &local->monitor_chandef,
->>>>>>> 0751f865
 					IEEE80211_CHANCTX_EXCLUSIVE);
 	if (ret) {
 		drv_remove_interface(local, sdata);
@@ -789,13 +784,6 @@
 					 u.vlan.list)
 			dev_close(vlan->dev);
 		WARN_ON(!list_empty(&sdata->u.ap.vlans));
-<<<<<<< HEAD
-
-		/* free all potentially still buffered bcast frames */
-		local->total_ps_buffered -= skb_queue_len(&sdata->u.ap.ps.bc_buf);
-		skb_queue_purge(&sdata->u.ap.ps.bc_buf);
-=======
->>>>>>> 0751f865
 	} else if (sdata->vif.type == NL80211_IFTYPE_STATION) {
 		ieee80211_mgd_stop(sdata);
 	}
