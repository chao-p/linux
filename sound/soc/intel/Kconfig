--- conflicted
+++ resolved
@@ -255,19 +255,12 @@
 
 config SND_SOC_INTEL_KBL_RT5663_RT5514_MAX98927_MACH
         tristate "ASoC Audio driver for KBL with RT5663, RT5514 and MAX98927 in I2S Mode"
-<<<<<<< HEAD
-        depends on X86_INTEL_LPSS && I2C
-=======
         depends on X86_INTEL_LPSS && I2C && SPI
->>>>>>> bb176f67
         select SND_SOC_INTEL_SST
         select SND_SOC_INTEL_SKYLAKE
         select SND_SOC_RT5663
         select SND_SOC_RT5514
-<<<<<<< HEAD
-=======
         select SND_SOC_RT5514_SPI
->>>>>>> bb176f67
         select SND_SOC_MAX98927
         select SND_SOC_HDAC_HDMI
         help
