--- conflicted
+++ resolved
@@ -211,13 +211,6 @@
 
 config SND_SOC_INTEL_AVS
 	tristate "Intel AVS driver"
-<<<<<<< HEAD
-	depends on PCI && ACPI
-	depends on COMMON_CLK
-	select SND_SOC_ACPI
-	select SND_HDA_EXT_CORE
-	select SND_HDA_DSP_LOADER
-=======
 	depends on X86 || COMPILE_TEST
 	depends on PCI
 	depends on COMMON_CLK
@@ -228,7 +221,6 @@
 	select SND_HDA_DSP_LOADER
 	select SND_INTEL_DSP_CONFIG
 	select WANT_DEV_COREDUMP
->>>>>>> 88084a3d
 	help
 	  Enable support for Intel(R) cAVS 1.5 platforms with DSP
 	  capabilities. This includes Skylake, Kabylake, Amberlake and
